#ifndef _LINUX_HIGHMEM_H
#define _LINUX_HIGHMEM_H

#include <linux/fs.h>
#include <linux/mm.h>
#include <linux/uaccess.h>

#include <asm/cacheflush.h>

#ifndef ARCH_HAS_FLUSH_ANON_PAGE
static inline void flush_anon_page(struct vm_area_struct *vma, struct page *page, unsigned long vmaddr)
{
}
#endif

#ifndef ARCH_HAS_FLUSH_KERNEL_DCACHE_PAGE
static inline void flush_kernel_dcache_page(struct page *page)
{
}
#endif

#ifdef CONFIG_HIGHMEM

#include <asm/highmem.h>

/* declarations for linux/mm/highmem.c */
unsigned int nr_free_highpages(void);
extern unsigned long totalhigh_pages;

void kmap_flush_unused(void);

#else /* CONFIG_HIGHMEM */

static inline unsigned int nr_free_highpages(void) { return 0; }

#define totalhigh_pages 0

#ifndef ARCH_HAS_KMAP
static inline void *kmap(struct page *page)
{
	might_sleep();
	return page_address(page);
}

#define kunmap(page) do { (void) (page); } while (0)

<<<<<<< HEAD
#include <asm/kmap_types.h>

static inline void *kmap_atomic(struct page *page, enum km_type idx)
{
	pagefault_disable();
	return page_address(page);
}
=======
#define kmap_atomic(page, idx) \
	({ pagefault_disable(); page_address(page); })
#define kmap_atomic_prot(page, idx, prot)	kmap_atomic(page, idx)
>>>>>>> 35060b6a

#define kunmap_atomic(addr, idx)	do { pagefault_enable(); } while (0)
#define kmap_atomic_pfn(pfn, idx)	kmap_atomic(pfn_to_page(pfn), (idx))
#define kmap_atomic_to_page(ptr)	virt_to_page(ptr)

#define kmap_flush_unused()	do {} while(0)
#endif

#endif /* CONFIG_HIGHMEM */

/* when CONFIG_HIGHMEM is not set these will be plain clear/copy_page */
static inline void clear_user_highpage(struct page *page, unsigned long vaddr)
{
	void *addr = kmap_atomic(page, KM_USER0);
	clear_user_page(addr, vaddr, page);
	kunmap_atomic(addr, KM_USER0);
	/* Make sure this page is cleared on other CPU's too before using it */
	smp_wmb();
}

#ifndef __HAVE_ARCH_ALLOC_ZEROED_USER_HIGHPAGE
static inline struct page *
alloc_zeroed_user_highpage(struct vm_area_struct *vma, unsigned long vaddr)
{
	struct page *page = alloc_page_vma(GFP_HIGHUSER, vma, vaddr);

	if (page)
		clear_user_highpage(page, vaddr);

	return page;
}
#endif

static inline void clear_highpage(struct page *page)
{
	void *kaddr = kmap_atomic(page, KM_USER0);
	clear_page(kaddr);
	kunmap_atomic(kaddr, KM_USER0);
}

/*
 * Same but also flushes aliased cache contents to RAM.
 */
static inline void memclear_highpage_flush(struct page *page, unsigned int offset, unsigned int size)
{
	void *kaddr;

	BUG_ON(offset + size > PAGE_SIZE);

	kaddr = kmap_atomic(page, KM_USER0);
	memset((char *)kaddr + offset, 0, size);
	flush_dcache_page(page);
	kunmap_atomic(kaddr, KM_USER0);
}

#ifndef __HAVE_ARCH_COPY_USER_HIGHPAGE

static inline void copy_user_highpage(struct page *to, struct page *from,
	unsigned long vaddr, struct vm_area_struct *vma)
{
	char *vfrom, *vto;

	vfrom = kmap_atomic(from, KM_USER0);
	vto = kmap_atomic(to, KM_USER1);
	copy_user_page(vto, vfrom, vaddr, to);
	kunmap_atomic(vfrom, KM_USER0);
	kunmap_atomic(vto, KM_USER1);
	/* Make sure this page is cleared on other CPU's too before using it */
	smp_wmb();
}

#endif

static inline void copy_highpage(struct page *to, struct page *from)
{
	char *vfrom, *vto;

	vfrom = kmap_atomic(from, KM_USER0);
	vto = kmap_atomic(to, KM_USER1);
	copy_page(vto, vfrom);
	kunmap_atomic(vfrom, KM_USER0);
	kunmap_atomic(vto, KM_USER1);
}

#endif /* _LINUX_HIGHMEM_H */<|MERGE_RESOLUTION|>--- conflicted
+++ resolved
@@ -44,7 +44,6 @@
 
 #define kunmap(page) do { (void) (page); } while (0)
 
-<<<<<<< HEAD
 #include <asm/kmap_types.h>
 
 static inline void *kmap_atomic(struct page *page, enum km_type idx)
@@ -52,11 +51,7 @@
 	pagefault_disable();
 	return page_address(page);
 }
-=======
-#define kmap_atomic(page, idx) \
-	({ pagefault_disable(); page_address(page); })
 #define kmap_atomic_prot(page, idx, prot)	kmap_atomic(page, idx)
->>>>>>> 35060b6a
 
 #define kunmap_atomic(addr, idx)	do { pagefault_enable(); } while (0)
 #define kmap_atomic_pfn(pfn, idx)	kmap_atomic(pfn_to_page(pfn), (idx))

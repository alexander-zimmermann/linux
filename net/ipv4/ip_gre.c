// SPDX-License-Identifier: GPL-2.0-or-later
/*
 *	Linux NET3:	GRE over IP protocol decoder.
 *
 *	Authors: Alexey Kuznetsov (kuznet@ms2.inr.ac.ru)
 */

#define pr_fmt(fmt) KBUILD_MODNAME ": " fmt

#include <linux/capability.h>
#include <linux/module.h>
#include <linux/types.h>
#include <linux/kernel.h>
#include <linux/slab.h>
#include <linux/uaccess.h>
#include <linux/skbuff.h>
#include <linux/netdevice.h>
#include <linux/in.h>
#include <linux/tcp.h>
#include <linux/udp.h>
#include <linux/if_arp.h>
#include <linux/if_vlan.h>
#include <linux/init.h>
#include <linux/in6.h>
#include <linux/inetdevice.h>
#include <linux/igmp.h>
#include <linux/netfilter_ipv4.h>
#include <linux/etherdevice.h>
#include <linux/if_ether.h>

#include <net/sock.h>
#include <net/ip.h>
#include <net/icmp.h>
#include <net/protocol.h>
#include <net/ip_tunnels.h>
#include <net/arp.h>
#include <net/checksum.h>
#include <net/dsfield.h>
#include <net/inet_ecn.h>
#include <net/xfrm.h>
#include <net/net_namespace.h>
#include <net/netns/generic.h>
#include <net/rtnetlink.h>
#include <net/gre.h>
#include <net/dst_metadata.h>
#include <net/erspan.h>

/*
   Problems & solutions
   --------------------

   1. The most important issue is detecting local dead loops.
   They would cause complete host lockup in transmit, which
   would be "resolved" by stack overflow or, if queueing is enabled,
   with infinite looping in net_bh.

   We cannot track such dead loops during route installation,
   it is infeasible task. The most general solutions would be
   to keep skb->encapsulation counter (sort of local ttl),
   and silently drop packet when it expires. It is a good
   solution, but it supposes maintaining new variable in ALL
   skb, even if no tunneling is used.

   Current solution: xmit_recursion breaks dead loops. This is a percpu
   counter, since when we enter the first ndo_xmit(), cpu migration is
   forbidden. We force an exit if this counter reaches RECURSION_LIMIT

   2. Networking dead loops would not kill routers, but would really
   kill network. IP hop limit plays role of "t->recursion" in this case,
   if we copy it from packet being encapsulated to upper header.
   It is very good solution, but it introduces two problems:

   - Routing protocols, using packets with ttl=1 (OSPF, RIP2),
     do not work over tunnels.
   - traceroute does not work. I planned to relay ICMP from tunnel,
     so that this problem would be solved and traceroute output
     would even more informative. This idea appeared to be wrong:
     only Linux complies to rfc1812 now (yes, guys, Linux is the only
     true router now :-)), all routers (at least, in neighbourhood of mine)
     return only 8 bytes of payload. It is the end.

   Hence, if we want that OSPF worked or traceroute said something reasonable,
   we should search for another solution.

   One of them is to parse packet trying to detect inner encapsulation
   made by our node. It is difficult or even impossible, especially,
   taking into account fragmentation. TO be short, ttl is not solution at all.

   Current solution: The solution was UNEXPECTEDLY SIMPLE.
   We force DF flag on tunnels with preconfigured hop limit,
   that is ALL. :-) Well, it does not remove the problem completely,
   but exponential growth of network traffic is changed to linear
   (branches, that exceed pmtu are pruned) and tunnel mtu
   rapidly degrades to value <68, where looping stops.
   Yes, it is not good if there exists a router in the loop,
   which does not force DF, even when encapsulating packets have DF set.
   But it is not our problem! Nobody could accuse us, we made
   all that we could make. Even if it is your gated who injected
   fatal route to network, even if it were you who configured
   fatal static route: you are innocent. :-)

   Alexey Kuznetsov.
 */

static bool log_ecn_error = true;
module_param(log_ecn_error, bool, 0644);
MODULE_PARM_DESC(log_ecn_error, "Log packets received with corrupted ECN");

static struct rtnl_link_ops ipgre_link_ops __read_mostly;
static const struct header_ops ipgre_header_ops;

static int ipgre_tunnel_init(struct net_device *dev);
static void erspan_build_header(struct sk_buff *skb,
				u32 id, u32 index,
				bool truncate, bool is_ipv4);

static unsigned int ipgre_net_id __read_mostly;
static unsigned int gre_tap_net_id __read_mostly;
static unsigned int erspan_net_id __read_mostly;

static int ipgre_err(struct sk_buff *skb, u32 info,
		     const struct tnl_ptk_info *tpi)
{

	/* All the routers (except for Linux) return only
	   8 bytes of packet payload. It means, that precise relaying of
	   ICMP in the real Internet is absolutely infeasible.

	   Moreover, Cisco "wise men" put GRE key to the third word
	   in GRE header. It makes impossible maintaining even soft
	   state for keyed GRE tunnels with enabled checksum. Tell
	   them "thank you".

	   Well, I wonder, rfc1812 was written by Cisco employee,
	   what the hell these idiots break standards established
	   by themselves???
	   */
	struct net *net = dev_net(skb->dev);
	struct ip_tunnel_net *itn;
	const struct iphdr *iph;
	const int type = icmp_hdr(skb)->type;
	const int code = icmp_hdr(skb)->code;
	unsigned int data_len = 0;
	struct ip_tunnel *t;

	if (tpi->proto == htons(ETH_P_TEB))
		itn = net_generic(net, gre_tap_net_id);
	else if (tpi->proto == htons(ETH_P_ERSPAN) ||
		 tpi->proto == htons(ETH_P_ERSPAN2))
		itn = net_generic(net, erspan_net_id);
	else
		itn = net_generic(net, ipgre_net_id);

	iph = (const struct iphdr *)(icmp_hdr(skb) + 1);
	t = ip_tunnel_lookup(itn, skb->dev->ifindex, tpi->flags,
			     iph->daddr, iph->saddr, tpi->key);

	if (!t)
		return -ENOENT;

	switch (type) {
	default:
	case ICMP_PARAMETERPROB:
		return 0;

	case ICMP_DEST_UNREACH:
		switch (code) {
		case ICMP_SR_FAILED:
		case ICMP_PORT_UNREACH:
			/* Impossible event. */
			return 0;
		default:
			/* All others are translated to HOST_UNREACH.
			   rfc2003 contains "deep thoughts" about NET_UNREACH,
			   I believe they are just ether pollution. --ANK
			 */
			break;
		}
		break;

	case ICMP_TIME_EXCEEDED:
		if (code != ICMP_EXC_TTL)
			return 0;
		data_len = icmp_hdr(skb)->un.reserved[1] * 4; /* RFC 4884 4.1 */
		break;

	case ICMP_REDIRECT:
		break;
	}

#if IS_ENABLED(CONFIG_IPV6)
	if (tpi->proto == htons(ETH_P_IPV6) &&
	    !ip6_err_gen_icmpv6_unreach(skb, iph->ihl * 4 + tpi->hdr_len,
					type, data_len))
		return 0;
#endif

	if (t->parms.iph.daddr == 0 ||
	    ipv4_is_multicast(t->parms.iph.daddr))
		return 0;

	if (t->parms.iph.ttl == 0 && type == ICMP_TIME_EXCEEDED)
		return 0;

	if (time_before(jiffies, t->err_time + IPTUNNEL_ERR_TIMEO))
		t->err_count++;
	else
		t->err_count = 1;
	t->err_time = jiffies;

	return 0;
}

static void gre_err(struct sk_buff *skb, u32 info)
{
	/* All the routers (except for Linux) return only
	 * 8 bytes of packet payload. It means, that precise relaying of
	 * ICMP in the real Internet is absolutely infeasible.
	 *
	 * Moreover, Cisco "wise men" put GRE key to the third word
	 * in GRE header. It makes impossible maintaining even soft
	 * state for keyed
	 * GRE tunnels with enabled checksum. Tell them "thank you".
	 *
	 * Well, I wonder, rfc1812 was written by Cisco employee,
	 * what the hell these idiots break standards established
	 * by themselves???
	 */

	const struct iphdr *iph = (struct iphdr *)skb->data;
	const int type = icmp_hdr(skb)->type;
	const int code = icmp_hdr(skb)->code;
	struct tnl_ptk_info tpi;

	if (gre_parse_header(skb, &tpi, NULL, htons(ETH_P_IP),
			     iph->ihl * 4) < 0)
		return;

	if (type == ICMP_DEST_UNREACH && code == ICMP_FRAG_NEEDED) {
		ipv4_update_pmtu(skb, dev_net(skb->dev), info,
				 skb->dev->ifindex, IPPROTO_GRE);
		return;
	}
	if (type == ICMP_REDIRECT) {
		ipv4_redirect(skb, dev_net(skb->dev), skb->dev->ifindex,
			      IPPROTO_GRE);
		return;
	}

	ipgre_err(skb, info, &tpi);
}

static bool is_erspan_type1(int gre_hdr_len)
{
	/* Both ERSPAN type I (version 0) and type II (version 1) use
	 * protocol 0x88BE, but the type I has only 4-byte GRE header,
	 * while type II has 8-byte.
	 */
	return gre_hdr_len == 4;
}

static int erspan_rcv(struct sk_buff *skb, struct tnl_ptk_info *tpi,
		      int gre_hdr_len)
{
	struct net *net = dev_net(skb->dev);
	struct metadata_dst *tun_dst = NULL;
	struct erspan_base_hdr *ershdr;
	IP_TUNNEL_DECLARE_FLAGS(flags);
	struct ip_tunnel_net *itn;
	struct ip_tunnel *tunnel;
	const struct iphdr *iph;
	struct erspan_md2 *md2;
	int ver;
	int len;

	ip_tunnel_flags_copy(flags, tpi->flags);

	itn = net_generic(net, erspan_net_id);
	iph = ip_hdr(skb);
	if (is_erspan_type1(gre_hdr_len)) {
		ver = 0;
		__set_bit(IP_TUNNEL_NO_KEY_BIT, flags);
		tunnel = ip_tunnel_lookup(itn, skb->dev->ifindex, flags,
					  iph->saddr, iph->daddr, 0);
	} else {
		if (unlikely(!pskb_may_pull(skb,
					    gre_hdr_len + sizeof(*ershdr))))
			return PACKET_REJECT;

		ershdr = (struct erspan_base_hdr *)(skb->data + gre_hdr_len);
		ver = ershdr->ver;
		iph = ip_hdr(skb);
<<<<<<< HEAD
		tunnel = ip_tunnel_lookup(itn, skb->dev->ifindex,
					  tpi->flags | TUNNEL_KEY,
=======
		__set_bit(IP_TUNNEL_KEY_BIT, flags);
		tunnel = ip_tunnel_lookup(itn, skb->dev->ifindex, flags,
>>>>>>> 0c383648
					  iph->saddr, iph->daddr, tpi->key);
	}

	if (tunnel) {
		if (is_erspan_type1(gre_hdr_len))
			len = gre_hdr_len;
		else
			len = gre_hdr_len + erspan_hdr_len(ver);

		if (unlikely(!pskb_may_pull(skb, len)))
			return PACKET_REJECT;

		if (__iptunnel_pull_header(skb,
					   len,
					   htons(ETH_P_TEB),
					   false, false) < 0)
			goto drop;

		if (tunnel->collect_md) {
			struct erspan_metadata *pkt_md, *md;
			struct ip_tunnel_info *info;
			unsigned char *gh;
			__be64 tun_id;

			__set_bit(IP_TUNNEL_KEY_BIT, tpi->flags);
			ip_tunnel_flags_copy(flags, tpi->flags);
			tun_id = key32_to_tunnel_id(tpi->key);

			tun_dst = ip_tun_rx_dst(skb, flags,
						tun_id, sizeof(*md));
			if (!tun_dst)
				return PACKET_REJECT;

			/* skb can be uncloned in __iptunnel_pull_header, so
			 * old pkt_md is no longer valid and we need to reset
			 * it
			 */
			gh = skb_network_header(skb) +
			     skb_network_header_len(skb);
			pkt_md = (struct erspan_metadata *)(gh + gre_hdr_len +
							    sizeof(*ershdr));
			md = ip_tunnel_info_opts(&tun_dst->u.tun_info);
			md->version = ver;
			md2 = &md->u.md2;
			memcpy(md2, pkt_md, ver == 1 ? ERSPAN_V1_MDSIZE :
						       ERSPAN_V2_MDSIZE);

			info = &tun_dst->u.tun_info;
			__set_bit(IP_TUNNEL_ERSPAN_OPT_BIT,
				  info->key.tun_flags);
			info->options_len = sizeof(*md);
		}

		skb_reset_mac_header(skb);
		ip_tunnel_rcv(tunnel, skb, tpi, tun_dst, log_ecn_error);
		return PACKET_RCVD;
	}
	return PACKET_REJECT;

drop:
	kfree_skb(skb);
	return PACKET_RCVD;
}

static int __ipgre_rcv(struct sk_buff *skb, const struct tnl_ptk_info *tpi,
		       struct ip_tunnel_net *itn, int hdr_len, bool raw_proto)
{
	struct metadata_dst *tun_dst = NULL;
	const struct iphdr *iph;
	struct ip_tunnel *tunnel;

	iph = ip_hdr(skb);
	tunnel = ip_tunnel_lookup(itn, skb->dev->ifindex, tpi->flags,
				  iph->saddr, iph->daddr, tpi->key);

	if (tunnel) {
		const struct iphdr *tnl_params;

		if (__iptunnel_pull_header(skb, hdr_len, tpi->proto,
					   raw_proto, false) < 0)
			goto drop;

		/* Special case for ipgre_header_parse(), which expects the
		 * mac_header to point to the outer IP header.
		 */
		if (tunnel->dev->header_ops == &ipgre_header_ops)
			skb_pop_mac_header(skb);
		else
			skb_reset_mac_header(skb);

		tnl_params = &tunnel->parms.iph;
		if (tunnel->collect_md || tnl_params->daddr == 0) {
			IP_TUNNEL_DECLARE_FLAGS(flags) = { };
			__be64 tun_id;

			__set_bit(IP_TUNNEL_CSUM_BIT, flags);
			__set_bit(IP_TUNNEL_KEY_BIT, flags);
			ip_tunnel_flags_and(flags, tpi->flags, flags);

			tun_id = key32_to_tunnel_id(tpi->key);
			tun_dst = ip_tun_rx_dst(skb, flags, tun_id, 0);
			if (!tun_dst)
				return PACKET_REJECT;
		}

		ip_tunnel_rcv(tunnel, skb, tpi, tun_dst, log_ecn_error);
		return PACKET_RCVD;
	}
	return PACKET_NEXT;

drop:
	kfree_skb(skb);
	return PACKET_RCVD;
}

static int ipgre_rcv(struct sk_buff *skb, const struct tnl_ptk_info *tpi,
		     int hdr_len)
{
	struct net *net = dev_net(skb->dev);
	struct ip_tunnel_net *itn;
	int res;

	if (tpi->proto == htons(ETH_P_TEB))
		itn = net_generic(net, gre_tap_net_id);
	else
		itn = net_generic(net, ipgre_net_id);

	res = __ipgre_rcv(skb, tpi, itn, hdr_len, false);
	if (res == PACKET_NEXT && tpi->proto == htons(ETH_P_TEB)) {
		/* ipgre tunnels in collect metadata mode should receive
		 * also ETH_P_TEB traffic.
		 */
		itn = net_generic(net, ipgre_net_id);
		res = __ipgre_rcv(skb, tpi, itn, hdr_len, true);
	}
	return res;
}

static int gre_rcv(struct sk_buff *skb)
{
	struct tnl_ptk_info tpi;
	bool csum_err = false;
	int hdr_len;

#ifdef CONFIG_NET_IPGRE_BROADCAST
	if (ipv4_is_multicast(ip_hdr(skb)->daddr)) {
		/* Looped back packet, drop it! */
		if (rt_is_output_route(skb_rtable(skb)))
			goto drop;
	}
#endif

	hdr_len = gre_parse_header(skb, &tpi, &csum_err, htons(ETH_P_IP), 0);
	if (hdr_len < 0)
		goto drop;

	if (unlikely(tpi.proto == htons(ETH_P_ERSPAN) ||
		     tpi.proto == htons(ETH_P_ERSPAN2))) {
		if (erspan_rcv(skb, &tpi, hdr_len) == PACKET_RCVD)
			return 0;
		goto out;
	}

	if (ipgre_rcv(skb, &tpi, hdr_len) == PACKET_RCVD)
		return 0;

out:
	icmp_send(skb, ICMP_DEST_UNREACH, ICMP_PORT_UNREACH, 0);
drop:
	kfree_skb(skb);
	return 0;
}

static void __gre_xmit(struct sk_buff *skb, struct net_device *dev,
		       const struct iphdr *tnl_params,
		       __be16 proto)
{
	struct ip_tunnel *tunnel = netdev_priv(dev);
	IP_TUNNEL_DECLARE_FLAGS(flags);

	ip_tunnel_flags_copy(flags, tunnel->parms.o_flags);

	/* Push GRE header. */
	gre_build_header(skb, tunnel->tun_hlen,
			 flags, proto, tunnel->parms.o_key,
			 test_bit(IP_TUNNEL_SEQ_BIT, flags) ?
			 htonl(atomic_fetch_inc(&tunnel->o_seqno)) : 0);

	ip_tunnel_xmit(skb, dev, tnl_params, tnl_params->protocol);
}

static int gre_handle_offloads(struct sk_buff *skb, bool csum)
{
	return iptunnel_handle_offloads(skb, csum ? SKB_GSO_GRE_CSUM : SKB_GSO_GRE);
}

static void gre_fb_xmit(struct sk_buff *skb, struct net_device *dev,
			__be16 proto)
{
	struct ip_tunnel *tunnel = netdev_priv(dev);
	IP_TUNNEL_DECLARE_FLAGS(flags) = { };
	struct ip_tunnel_info *tun_info;
	const struct ip_tunnel_key *key;
	int tunnel_hlen;

	tun_info = skb_tunnel_info(skb);
	if (unlikely(!tun_info || !(tun_info->mode & IP_TUNNEL_INFO_TX) ||
		     ip_tunnel_info_af(tun_info) != AF_INET))
		goto err_free_skb;

	key = &tun_info->key;
	tunnel_hlen = gre_calc_hlen(key->tun_flags);

	if (skb_cow_head(skb, dev->needed_headroom))
		goto err_free_skb;

	/* Push Tunnel header. */
	if (gre_handle_offloads(skb, test_bit(IP_TUNNEL_CSUM_BIT,
					      tunnel->parms.o_flags)))
		goto err_free_skb;

	__set_bit(IP_TUNNEL_CSUM_BIT, flags);
	__set_bit(IP_TUNNEL_KEY_BIT, flags);
	__set_bit(IP_TUNNEL_SEQ_BIT, flags);
	ip_tunnel_flags_and(flags, tun_info->key.tun_flags, flags);

	gre_build_header(skb, tunnel_hlen, flags, proto,
			 tunnel_id_to_key32(tun_info->key.tun_id),
			 test_bit(IP_TUNNEL_SEQ_BIT, flags) ?
			 htonl(atomic_fetch_inc(&tunnel->o_seqno)) : 0);

	ip_md_tunnel_xmit(skb, dev, IPPROTO_GRE, tunnel_hlen);

	return;

err_free_skb:
	kfree_skb(skb);
	DEV_STATS_INC(dev, tx_dropped);
}

static void erspan_fb_xmit(struct sk_buff *skb, struct net_device *dev)
{
	struct ip_tunnel *tunnel = netdev_priv(dev);
	IP_TUNNEL_DECLARE_FLAGS(flags) = { };
	struct ip_tunnel_info *tun_info;
	const struct ip_tunnel_key *key;
	struct erspan_metadata *md;
	bool truncate = false;
	__be16 proto;
	int tunnel_hlen;
	int version;
	int nhoff;

	tun_info = skb_tunnel_info(skb);
	if (unlikely(!tun_info || !(tun_info->mode & IP_TUNNEL_INFO_TX) ||
		     ip_tunnel_info_af(tun_info) != AF_INET))
		goto err_free_skb;

	key = &tun_info->key;
	if (!test_bit(IP_TUNNEL_ERSPAN_OPT_BIT, tun_info->key.tun_flags))
		goto err_free_skb;
	if (tun_info->options_len < sizeof(*md))
		goto err_free_skb;
	md = ip_tunnel_info_opts(tun_info);

	/* ERSPAN has fixed 8 byte GRE header */
	version = md->version;
	tunnel_hlen = 8 + erspan_hdr_len(version);

	if (skb_cow_head(skb, dev->needed_headroom))
		goto err_free_skb;

	if (gre_handle_offloads(skb, false))
		goto err_free_skb;

	if (skb->len > dev->mtu + dev->hard_header_len) {
		if (pskb_trim(skb, dev->mtu + dev->hard_header_len))
			goto err_free_skb;
		truncate = true;
	}

	nhoff = skb_network_offset(skb);
	if (skb->protocol == htons(ETH_P_IP) &&
	    (ntohs(ip_hdr(skb)->tot_len) > skb->len - nhoff))
		truncate = true;

	if (skb->protocol == htons(ETH_P_IPV6)) {
		int thoff;

		if (skb_transport_header_was_set(skb))
			thoff = skb_transport_offset(skb);
		else
			thoff = nhoff + sizeof(struct ipv6hdr);
		if (ntohs(ipv6_hdr(skb)->payload_len) > skb->len - thoff)
			truncate = true;
	}

	if (version == 1) {
		erspan_build_header(skb, ntohl(tunnel_id_to_key32(key->tun_id)),
				    ntohl(md->u.index), truncate, true);
		proto = htons(ETH_P_ERSPAN);
	} else if (version == 2) {
		erspan_build_header_v2(skb,
				       ntohl(tunnel_id_to_key32(key->tun_id)),
				       md->u.md2.dir,
				       get_hwid(&md->u.md2),
				       truncate, true);
		proto = htons(ETH_P_ERSPAN2);
	} else {
		goto err_free_skb;
	}

	__set_bit(IP_TUNNEL_SEQ_BIT, flags);
	gre_build_header(skb, 8, flags, proto, 0,
			 htonl(atomic_fetch_inc(&tunnel->o_seqno)));

	ip_md_tunnel_xmit(skb, dev, IPPROTO_GRE, tunnel_hlen);

	return;

err_free_skb:
	kfree_skb(skb);
	DEV_STATS_INC(dev, tx_dropped);
}

static int gre_fill_metadata_dst(struct net_device *dev, struct sk_buff *skb)
{
	struct ip_tunnel_info *info = skb_tunnel_info(skb);
	const struct ip_tunnel_key *key;
	struct rtable *rt;
	struct flowi4 fl4;

	if (ip_tunnel_info_af(info) != AF_INET)
		return -EINVAL;

	key = &info->key;
	ip_tunnel_init_flow(&fl4, IPPROTO_GRE, key->u.ipv4.dst, key->u.ipv4.src,
			    tunnel_id_to_key32(key->tun_id),
			    key->tos & ~INET_ECN_MASK, dev_net(dev), 0,
			    skb->mark, skb_get_hash(skb), key->flow_flags);
	rt = ip_route_output_key(dev_net(dev), &fl4);
	if (IS_ERR(rt))
		return PTR_ERR(rt);

	ip_rt_put(rt);
	info->key.u.ipv4.src = fl4.saddr;
	return 0;
}

static netdev_tx_t ipgre_xmit(struct sk_buff *skb,
			      struct net_device *dev)
{
	struct ip_tunnel *tunnel = netdev_priv(dev);
	const struct iphdr *tnl_params;

	if (!pskb_inet_may_pull(skb))
		goto free_skb;

	if (tunnel->collect_md) {
		gre_fb_xmit(skb, dev, skb->protocol);
		return NETDEV_TX_OK;
	}

	if (dev->header_ops) {
		int pull_len = tunnel->hlen + sizeof(struct iphdr);

		if (skb_cow_head(skb, 0))
			goto free_skb;

		tnl_params = (const struct iphdr *)skb->data;

		if (!pskb_network_may_pull(skb, pull_len))
			goto free_skb;

		/* ip_tunnel_xmit() needs skb->data pointing to gre header. */
		skb_pull(skb, pull_len);
		skb_reset_mac_header(skb);

		if (skb->ip_summed == CHECKSUM_PARTIAL &&
		    skb_checksum_start(skb) < skb->data)
			goto free_skb;
	} else {
		if (skb_cow_head(skb, dev->needed_headroom))
			goto free_skb;

		tnl_params = &tunnel->parms.iph;
	}

	if (gre_handle_offloads(skb, test_bit(IP_TUNNEL_CSUM_BIT,
					      tunnel->parms.o_flags)))
		goto free_skb;

	__gre_xmit(skb, dev, tnl_params, skb->protocol);
	return NETDEV_TX_OK;

free_skb:
	kfree_skb(skb);
	DEV_STATS_INC(dev, tx_dropped);
	return NETDEV_TX_OK;
}

static netdev_tx_t erspan_xmit(struct sk_buff *skb,
			       struct net_device *dev)
{
	struct ip_tunnel *tunnel = netdev_priv(dev);
	bool truncate = false;
	__be16 proto;

	if (!pskb_inet_may_pull(skb))
		goto free_skb;

	if (tunnel->collect_md) {
		erspan_fb_xmit(skb, dev);
		return NETDEV_TX_OK;
	}

	if (gre_handle_offloads(skb, false))
		goto free_skb;

	if (skb_cow_head(skb, dev->needed_headroom))
		goto free_skb;

	if (skb->len > dev->mtu + dev->hard_header_len) {
		if (pskb_trim(skb, dev->mtu + dev->hard_header_len))
			goto free_skb;
		truncate = true;
	}

	/* Push ERSPAN header */
	if (tunnel->erspan_ver == 0) {
		proto = htons(ETH_P_ERSPAN);
		__clear_bit(IP_TUNNEL_SEQ_BIT, tunnel->parms.o_flags);
	} else if (tunnel->erspan_ver == 1) {
		erspan_build_header(skb, ntohl(tunnel->parms.o_key),
				    tunnel->index,
				    truncate, true);
		proto = htons(ETH_P_ERSPAN);
	} else if (tunnel->erspan_ver == 2) {
		erspan_build_header_v2(skb, ntohl(tunnel->parms.o_key),
				       tunnel->dir, tunnel->hwid,
				       truncate, true);
		proto = htons(ETH_P_ERSPAN2);
	} else {
		goto free_skb;
	}

	__clear_bit(IP_TUNNEL_KEY_BIT, tunnel->parms.o_flags);
	__gre_xmit(skb, dev, &tunnel->parms.iph, proto);
	return NETDEV_TX_OK;

free_skb:
	kfree_skb(skb);
	DEV_STATS_INC(dev, tx_dropped);
	return NETDEV_TX_OK;
}

static netdev_tx_t gre_tap_xmit(struct sk_buff *skb,
				struct net_device *dev)
{
	struct ip_tunnel *tunnel = netdev_priv(dev);

	if (!pskb_inet_may_pull(skb))
		goto free_skb;

	if (tunnel->collect_md) {
		gre_fb_xmit(skb, dev, htons(ETH_P_TEB));
		return NETDEV_TX_OK;
	}

	if (gre_handle_offloads(skb, test_bit(IP_TUNNEL_CSUM_BIT,
					      tunnel->parms.o_flags)))
		goto free_skb;

	if (skb_cow_head(skb, dev->needed_headroom))
		goto free_skb;

	__gre_xmit(skb, dev, &tunnel->parms.iph, htons(ETH_P_TEB));
	return NETDEV_TX_OK;

free_skb:
	kfree_skb(skb);
	DEV_STATS_INC(dev, tx_dropped);
	return NETDEV_TX_OK;
}

static void ipgre_link_update(struct net_device *dev, bool set_mtu)
{
	struct ip_tunnel *tunnel = netdev_priv(dev);
	int len;

	len = tunnel->tun_hlen;
	tunnel->tun_hlen = gre_calc_hlen(tunnel->parms.o_flags);
	len = tunnel->tun_hlen - len;
	tunnel->hlen = tunnel->hlen + len;

	if (dev->header_ops)
		dev->hard_header_len += len;
	else
		dev->needed_headroom += len;

	if (set_mtu)
		WRITE_ONCE(dev->mtu, max_t(int, dev->mtu - len, 68));

	if (test_bit(IP_TUNNEL_SEQ_BIT, tunnel->parms.o_flags) ||
	    (test_bit(IP_TUNNEL_CSUM_BIT, tunnel->parms.o_flags) &&
	     tunnel->encap.type != TUNNEL_ENCAP_NONE)) {
		dev->features &= ~NETIF_F_GSO_SOFTWARE;
		dev->hw_features &= ~NETIF_F_GSO_SOFTWARE;
	} else {
		dev->features |= NETIF_F_GSO_SOFTWARE;
		dev->hw_features |= NETIF_F_GSO_SOFTWARE;
	}
}

static int ipgre_tunnel_ctl(struct net_device *dev,
			    struct ip_tunnel_parm_kern *p,
			    int cmd)
{
	__be16 i_flags, o_flags;
	int err;

	if (!ip_tunnel_flags_is_be16_compat(p->i_flags) ||
	    !ip_tunnel_flags_is_be16_compat(p->o_flags))
		return -EOVERFLOW;

	i_flags = ip_tunnel_flags_to_be16(p->i_flags);
	o_flags = ip_tunnel_flags_to_be16(p->o_flags);

	if (cmd == SIOCADDTUNNEL || cmd == SIOCCHGTUNNEL) {
		if (p->iph.version != 4 || p->iph.protocol != IPPROTO_GRE ||
		    p->iph.ihl != 5 || (p->iph.frag_off & htons(~IP_DF)) ||
		    ((i_flags | o_flags) & (GRE_VERSION | GRE_ROUTING)))
			return -EINVAL;
	}

	gre_flags_to_tnl_flags(p->i_flags, i_flags);
	gre_flags_to_tnl_flags(p->o_flags, o_flags);

	err = ip_tunnel_ctl(dev, p, cmd);
	if (err)
		return err;

	if (cmd == SIOCCHGTUNNEL) {
		struct ip_tunnel *t = netdev_priv(dev);

		ip_tunnel_flags_copy(t->parms.i_flags, p->i_flags);
		ip_tunnel_flags_copy(t->parms.o_flags, p->o_flags);

		if (strcmp(dev->rtnl_link_ops->kind, "erspan"))
			ipgre_link_update(dev, true);
	}

	i_flags = gre_tnl_flags_to_gre_flags(p->i_flags);
	ip_tunnel_flags_from_be16(p->i_flags, i_flags);
	o_flags = gre_tnl_flags_to_gre_flags(p->o_flags);
	ip_tunnel_flags_from_be16(p->o_flags, o_flags);

	return 0;
}

/* Nice toy. Unfortunately, useless in real life :-)
   It allows to construct virtual multiprotocol broadcast "LAN"
   over the Internet, provided multicast routing is tuned.


   I have no idea was this bicycle invented before me,
   so that I had to set ARPHRD_IPGRE to a random value.
   I have an impression, that Cisco could make something similar,
   but this feature is apparently missing in IOS<=11.2(8).

   I set up 10.66.66/24 and fec0:6666:6666::0/96 as virtual networks
   with broadcast 224.66.66.66. If you have access to mbone, play with me :-)

   ping -t 255 224.66.66.66

   If nobody answers, mbone does not work.

   ip tunnel add Universe mode gre remote 224.66.66.66 local <Your_real_addr> ttl 255
   ip addr add 10.66.66.<somewhat>/24 dev Universe
   ifconfig Universe up
   ifconfig Universe add fe80::<Your_real_addr>/10
   ifconfig Universe add fec0:6666:6666::<Your_real_addr>/96
   ftp 10.66.66.66
   ...
   ftp fec0:6666:6666::193.233.7.65
   ...
 */
static int ipgre_header(struct sk_buff *skb, struct net_device *dev,
			unsigned short type,
			const void *daddr, const void *saddr, unsigned int len)
{
	struct ip_tunnel *t = netdev_priv(dev);
	struct iphdr *iph;
	struct gre_base_hdr *greh;

	iph = skb_push(skb, t->hlen + sizeof(*iph));
	greh = (struct gre_base_hdr *)(iph+1);
	greh->flags = gre_tnl_flags_to_gre_flags(t->parms.o_flags);
	greh->protocol = htons(type);

	memcpy(iph, &t->parms.iph, sizeof(struct iphdr));

	/* Set the source hardware address. */
	if (saddr)
		memcpy(&iph->saddr, saddr, 4);
	if (daddr)
		memcpy(&iph->daddr, daddr, 4);
	if (iph->daddr)
		return t->hlen + sizeof(*iph);

	return -(t->hlen + sizeof(*iph));
}

static int ipgre_header_parse(const struct sk_buff *skb, unsigned char *haddr)
{
	const struct iphdr *iph = (const struct iphdr *) skb_mac_header(skb);
	memcpy(haddr, &iph->saddr, 4);
	return 4;
}

static const struct header_ops ipgre_header_ops = {
	.create	= ipgre_header,
	.parse	= ipgre_header_parse,
};

#ifdef CONFIG_NET_IPGRE_BROADCAST
static int ipgre_open(struct net_device *dev)
{
	struct ip_tunnel *t = netdev_priv(dev);

	if (ipv4_is_multicast(t->parms.iph.daddr)) {
		struct flowi4 fl4;
		struct rtable *rt;

		rt = ip_route_output_gre(t->net, &fl4,
					 t->parms.iph.daddr,
					 t->parms.iph.saddr,
					 t->parms.o_key,
					 RT_TOS(t->parms.iph.tos),
					 t->parms.link);
		if (IS_ERR(rt))
			return -EADDRNOTAVAIL;
		dev = rt->dst.dev;
		ip_rt_put(rt);
		if (!__in_dev_get_rtnl(dev))
			return -EADDRNOTAVAIL;
		t->mlink = dev->ifindex;
		ip_mc_inc_group(__in_dev_get_rtnl(dev), t->parms.iph.daddr);
	}
	return 0;
}

static int ipgre_close(struct net_device *dev)
{
	struct ip_tunnel *t = netdev_priv(dev);

	if (ipv4_is_multicast(t->parms.iph.daddr) && t->mlink) {
		struct in_device *in_dev;
		in_dev = inetdev_by_index(t->net, t->mlink);
		if (in_dev)
			ip_mc_dec_group(in_dev, t->parms.iph.daddr);
	}
	return 0;
}
#endif

static const struct net_device_ops ipgre_netdev_ops = {
	.ndo_init		= ipgre_tunnel_init,
	.ndo_uninit		= ip_tunnel_uninit,
#ifdef CONFIG_NET_IPGRE_BROADCAST
	.ndo_open		= ipgre_open,
	.ndo_stop		= ipgre_close,
#endif
	.ndo_start_xmit		= ipgre_xmit,
	.ndo_siocdevprivate	= ip_tunnel_siocdevprivate,
	.ndo_change_mtu		= ip_tunnel_change_mtu,
	.ndo_get_stats64	= dev_get_tstats64,
	.ndo_get_iflink		= ip_tunnel_get_iflink,
	.ndo_tunnel_ctl		= ipgre_tunnel_ctl,
};

#define GRE_FEATURES (NETIF_F_SG |		\
		      NETIF_F_FRAGLIST |	\
		      NETIF_F_HIGHDMA |		\
		      NETIF_F_HW_CSUM)

static void ipgre_tunnel_setup(struct net_device *dev)
{
	dev->netdev_ops		= &ipgre_netdev_ops;
	dev->type		= ARPHRD_IPGRE;
	ip_tunnel_setup(dev, ipgre_net_id);
}

static void __gre_tunnel_init(struct net_device *dev)
{
	struct ip_tunnel *tunnel;

	tunnel = netdev_priv(dev);
	tunnel->tun_hlen = gre_calc_hlen(tunnel->parms.o_flags);
	tunnel->parms.iph.protocol = IPPROTO_GRE;

	tunnel->hlen = tunnel->tun_hlen + tunnel->encap_hlen;
	dev->needed_headroom = tunnel->hlen + sizeof(tunnel->parms.iph);

	dev->features		|= GRE_FEATURES | NETIF_F_LLTX;
	dev->hw_features	|= GRE_FEATURES;

	/* TCP offload with GRE SEQ is not supported, nor can we support 2
	 * levels of outer headers requiring an update.
	 */
	if (test_bit(IP_TUNNEL_SEQ_BIT, tunnel->parms.o_flags))
		return;
	if (test_bit(IP_TUNNEL_CSUM_BIT, tunnel->parms.o_flags) &&
	    tunnel->encap.type != TUNNEL_ENCAP_NONE)
		return;

	dev->features |= NETIF_F_GSO_SOFTWARE;
	dev->hw_features |= NETIF_F_GSO_SOFTWARE;
}

static int ipgre_tunnel_init(struct net_device *dev)
{
	struct ip_tunnel *tunnel = netdev_priv(dev);
	struct iphdr *iph = &tunnel->parms.iph;

	__gre_tunnel_init(dev);

	__dev_addr_set(dev, &iph->saddr, 4);
	memcpy(dev->broadcast, &iph->daddr, 4);

	dev->flags		= IFF_NOARP;
	netif_keep_dst(dev);
	dev->addr_len		= 4;

	if (iph->daddr && !tunnel->collect_md) {
#ifdef CONFIG_NET_IPGRE_BROADCAST
		if (ipv4_is_multicast(iph->daddr)) {
			if (!iph->saddr)
				return -EINVAL;
			dev->flags = IFF_BROADCAST;
			dev->header_ops = &ipgre_header_ops;
			dev->hard_header_len = tunnel->hlen + sizeof(*iph);
			dev->needed_headroom = 0;
		}
#endif
	} else if (!tunnel->collect_md) {
		dev->header_ops = &ipgre_header_ops;
		dev->hard_header_len = tunnel->hlen + sizeof(*iph);
		dev->needed_headroom = 0;
	}

	return ip_tunnel_init(dev);
}

static const struct gre_protocol ipgre_protocol = {
	.handler     = gre_rcv,
	.err_handler = gre_err,
};

static int __net_init ipgre_init_net(struct net *net)
{
	return ip_tunnel_init_net(net, ipgre_net_id, &ipgre_link_ops, NULL);
}

static void __net_exit ipgre_exit_batch_rtnl(struct list_head *list_net,
					     struct list_head *dev_to_kill)
{
	ip_tunnel_delete_nets(list_net, ipgre_net_id, &ipgre_link_ops,
			      dev_to_kill);
}

static struct pernet_operations ipgre_net_ops = {
	.init = ipgre_init_net,
	.exit_batch_rtnl = ipgre_exit_batch_rtnl,
	.id   = &ipgre_net_id,
	.size = sizeof(struct ip_tunnel_net),
};

static int ipgre_tunnel_validate(struct nlattr *tb[], struct nlattr *data[],
				 struct netlink_ext_ack *extack)
{
	__be16 flags;

	if (!data)
		return 0;

	flags = 0;
	if (data[IFLA_GRE_IFLAGS])
		flags |= nla_get_be16(data[IFLA_GRE_IFLAGS]);
	if (data[IFLA_GRE_OFLAGS])
		flags |= nla_get_be16(data[IFLA_GRE_OFLAGS]);
	if (flags & (GRE_VERSION|GRE_ROUTING))
		return -EINVAL;

	if (data[IFLA_GRE_COLLECT_METADATA] &&
	    data[IFLA_GRE_ENCAP_TYPE] &&
	    nla_get_u16(data[IFLA_GRE_ENCAP_TYPE]) != TUNNEL_ENCAP_NONE)
		return -EINVAL;

	return 0;
}

static int ipgre_tap_validate(struct nlattr *tb[], struct nlattr *data[],
			      struct netlink_ext_ack *extack)
{
	__be32 daddr;

	if (tb[IFLA_ADDRESS]) {
		if (nla_len(tb[IFLA_ADDRESS]) != ETH_ALEN)
			return -EINVAL;
		if (!is_valid_ether_addr(nla_data(tb[IFLA_ADDRESS])))
			return -EADDRNOTAVAIL;
	}

	if (!data)
		goto out;

	if (data[IFLA_GRE_REMOTE]) {
		memcpy(&daddr, nla_data(data[IFLA_GRE_REMOTE]), 4);
		if (!daddr)
			return -EINVAL;
	}

out:
	return ipgre_tunnel_validate(tb, data, extack);
}

static int erspan_validate(struct nlattr *tb[], struct nlattr *data[],
			   struct netlink_ext_ack *extack)
{
	__be16 flags = 0;
	int ret;

	if (!data)
		return 0;

	ret = ipgre_tap_validate(tb, data, extack);
	if (ret)
		return ret;

	if (data[IFLA_GRE_ERSPAN_VER] &&
	    nla_get_u8(data[IFLA_GRE_ERSPAN_VER]) == 0)
		return 0;

	/* ERSPAN type II/III should only have GRE sequence and key flag */
	if (data[IFLA_GRE_OFLAGS])
		flags |= nla_get_be16(data[IFLA_GRE_OFLAGS]);
	if (data[IFLA_GRE_IFLAGS])
		flags |= nla_get_be16(data[IFLA_GRE_IFLAGS]);
	if (!data[IFLA_GRE_COLLECT_METADATA] &&
	    flags != (GRE_SEQ | GRE_KEY))
		return -EINVAL;

	/* ERSPAN Session ID only has 10-bit. Since we reuse
	 * 32-bit key field as ID, check it's range.
	 */
	if (data[IFLA_GRE_IKEY] &&
	    (ntohl(nla_get_be32(data[IFLA_GRE_IKEY])) & ~ID_MASK))
		return -EINVAL;

	if (data[IFLA_GRE_OKEY] &&
	    (ntohl(nla_get_be32(data[IFLA_GRE_OKEY])) & ~ID_MASK))
		return -EINVAL;

	return 0;
}

static int ipgre_netlink_parms(struct net_device *dev,
				struct nlattr *data[],
				struct nlattr *tb[],
				struct ip_tunnel_parm_kern *parms,
				__u32 *fwmark)
{
	struct ip_tunnel *t = netdev_priv(dev);

	memset(parms, 0, sizeof(*parms));

	parms->iph.protocol = IPPROTO_GRE;

	if (!data)
		return 0;

	if (data[IFLA_GRE_LINK])
		parms->link = nla_get_u32(data[IFLA_GRE_LINK]);

	if (data[IFLA_GRE_IFLAGS])
		gre_flags_to_tnl_flags(parms->i_flags,
				       nla_get_be16(data[IFLA_GRE_IFLAGS]));

	if (data[IFLA_GRE_OFLAGS])
		gre_flags_to_tnl_flags(parms->o_flags,
				       nla_get_be16(data[IFLA_GRE_OFLAGS]));

	if (data[IFLA_GRE_IKEY])
		parms->i_key = nla_get_be32(data[IFLA_GRE_IKEY]);

	if (data[IFLA_GRE_OKEY])
		parms->o_key = nla_get_be32(data[IFLA_GRE_OKEY]);

	if (data[IFLA_GRE_LOCAL])
		parms->iph.saddr = nla_get_in_addr(data[IFLA_GRE_LOCAL]);

	if (data[IFLA_GRE_REMOTE])
		parms->iph.daddr = nla_get_in_addr(data[IFLA_GRE_REMOTE]);

	if (data[IFLA_GRE_TTL])
		parms->iph.ttl = nla_get_u8(data[IFLA_GRE_TTL]);

	if (data[IFLA_GRE_TOS])
		parms->iph.tos = nla_get_u8(data[IFLA_GRE_TOS]);

	if (!data[IFLA_GRE_PMTUDISC] || nla_get_u8(data[IFLA_GRE_PMTUDISC])) {
		if (t->ignore_df)
			return -EINVAL;
		parms->iph.frag_off = htons(IP_DF);
	}

	if (data[IFLA_GRE_COLLECT_METADATA]) {
		t->collect_md = true;
		if (dev->type == ARPHRD_IPGRE)
			dev->type = ARPHRD_NONE;
	}

	if (data[IFLA_GRE_IGNORE_DF]) {
		if (nla_get_u8(data[IFLA_GRE_IGNORE_DF])
		  && (parms->iph.frag_off & htons(IP_DF)))
			return -EINVAL;
		t->ignore_df = !!nla_get_u8(data[IFLA_GRE_IGNORE_DF]);
	}

	if (data[IFLA_GRE_FWMARK])
		*fwmark = nla_get_u32(data[IFLA_GRE_FWMARK]);

	return 0;
}

static int erspan_netlink_parms(struct net_device *dev,
				struct nlattr *data[],
				struct nlattr *tb[],
				struct ip_tunnel_parm_kern *parms,
				__u32 *fwmark)
{
	struct ip_tunnel *t = netdev_priv(dev);
	int err;

	err = ipgre_netlink_parms(dev, data, tb, parms, fwmark);
	if (err)
		return err;
	if (!data)
		return 0;

	if (data[IFLA_GRE_ERSPAN_VER]) {
		t->erspan_ver = nla_get_u8(data[IFLA_GRE_ERSPAN_VER]);

		if (t->erspan_ver > 2)
			return -EINVAL;
	}

	if (t->erspan_ver == 1) {
		if (data[IFLA_GRE_ERSPAN_INDEX]) {
			t->index = nla_get_u32(data[IFLA_GRE_ERSPAN_INDEX]);
			if (t->index & ~INDEX_MASK)
				return -EINVAL;
		}
	} else if (t->erspan_ver == 2) {
		if (data[IFLA_GRE_ERSPAN_DIR]) {
			t->dir = nla_get_u8(data[IFLA_GRE_ERSPAN_DIR]);
			if (t->dir & ~(DIR_MASK >> DIR_OFFSET))
				return -EINVAL;
		}
		if (data[IFLA_GRE_ERSPAN_HWID]) {
			t->hwid = nla_get_u16(data[IFLA_GRE_ERSPAN_HWID]);
			if (t->hwid & ~(HWID_MASK >> HWID_OFFSET))
				return -EINVAL;
		}
	}

	return 0;
}

/* This function returns true when ENCAP attributes are present in the nl msg */
static bool ipgre_netlink_encap_parms(struct nlattr *data[],
				      struct ip_tunnel_encap *ipencap)
{
	bool ret = false;

	memset(ipencap, 0, sizeof(*ipencap));

	if (!data)
		return ret;

	if (data[IFLA_GRE_ENCAP_TYPE]) {
		ret = true;
		ipencap->type = nla_get_u16(data[IFLA_GRE_ENCAP_TYPE]);
	}

	if (data[IFLA_GRE_ENCAP_FLAGS]) {
		ret = true;
		ipencap->flags = nla_get_u16(data[IFLA_GRE_ENCAP_FLAGS]);
	}

	if (data[IFLA_GRE_ENCAP_SPORT]) {
		ret = true;
		ipencap->sport = nla_get_be16(data[IFLA_GRE_ENCAP_SPORT]);
	}

	if (data[IFLA_GRE_ENCAP_DPORT]) {
		ret = true;
		ipencap->dport = nla_get_be16(data[IFLA_GRE_ENCAP_DPORT]);
	}

	return ret;
}

static int gre_tap_init(struct net_device *dev)
{
	__gre_tunnel_init(dev);
	dev->priv_flags |= IFF_LIVE_ADDR_CHANGE;
	netif_keep_dst(dev);

	return ip_tunnel_init(dev);
}

static const struct net_device_ops gre_tap_netdev_ops = {
	.ndo_init		= gre_tap_init,
	.ndo_uninit		= ip_tunnel_uninit,
	.ndo_start_xmit		= gre_tap_xmit,
	.ndo_set_mac_address 	= eth_mac_addr,
	.ndo_validate_addr	= eth_validate_addr,
	.ndo_change_mtu		= ip_tunnel_change_mtu,
	.ndo_get_stats64	= dev_get_tstats64,
	.ndo_get_iflink		= ip_tunnel_get_iflink,
	.ndo_fill_metadata_dst	= gre_fill_metadata_dst,
};

static int erspan_tunnel_init(struct net_device *dev)
{
	struct ip_tunnel *tunnel = netdev_priv(dev);

	if (tunnel->erspan_ver == 0)
		tunnel->tun_hlen = 4; /* 4-byte GRE hdr. */
	else
		tunnel->tun_hlen = 8; /* 8-byte GRE hdr. */

	tunnel->parms.iph.protocol = IPPROTO_GRE;
	tunnel->hlen = tunnel->tun_hlen + tunnel->encap_hlen +
		       erspan_hdr_len(tunnel->erspan_ver);

	dev->features		|= GRE_FEATURES;
	dev->hw_features	|= GRE_FEATURES;
	dev->priv_flags		|= IFF_LIVE_ADDR_CHANGE;
	netif_keep_dst(dev);

	return ip_tunnel_init(dev);
}

static const struct net_device_ops erspan_netdev_ops = {
	.ndo_init		= erspan_tunnel_init,
	.ndo_uninit		= ip_tunnel_uninit,
	.ndo_start_xmit		= erspan_xmit,
	.ndo_set_mac_address	= eth_mac_addr,
	.ndo_validate_addr	= eth_validate_addr,
	.ndo_change_mtu		= ip_tunnel_change_mtu,
	.ndo_get_stats64	= dev_get_tstats64,
	.ndo_get_iflink		= ip_tunnel_get_iflink,
	.ndo_fill_metadata_dst	= gre_fill_metadata_dst,
};

static void ipgre_tap_setup(struct net_device *dev)
{
	ether_setup(dev);
	dev->max_mtu = 0;
	dev->netdev_ops	= &gre_tap_netdev_ops;
	dev->priv_flags &= ~IFF_TX_SKB_SHARING;
	dev->priv_flags	|= IFF_LIVE_ADDR_CHANGE;
	ip_tunnel_setup(dev, gre_tap_net_id);
}

static int
ipgre_newlink_encap_setup(struct net_device *dev, struct nlattr *data[])
{
	struct ip_tunnel_encap ipencap;

	if (ipgre_netlink_encap_parms(data, &ipencap)) {
		struct ip_tunnel *t = netdev_priv(dev);
		int err = ip_tunnel_encap_setup(t, &ipencap);

		if (err < 0)
			return err;
	}

	return 0;
}

static int ipgre_newlink(struct net *src_net, struct net_device *dev,
			 struct nlattr *tb[], struct nlattr *data[],
			 struct netlink_ext_ack *extack)
{
	struct ip_tunnel_parm_kern p;
	__u32 fwmark = 0;
	int err;

	err = ipgre_newlink_encap_setup(dev, data);
	if (err)
		return err;

	err = ipgre_netlink_parms(dev, data, tb, &p, &fwmark);
	if (err < 0)
		return err;
	return ip_tunnel_newlink(dev, tb, &p, fwmark);
}

static int erspan_newlink(struct net *src_net, struct net_device *dev,
			  struct nlattr *tb[], struct nlattr *data[],
			  struct netlink_ext_ack *extack)
{
	struct ip_tunnel_parm_kern p;
	__u32 fwmark = 0;
	int err;

	err = ipgre_newlink_encap_setup(dev, data);
	if (err)
		return err;

	err = erspan_netlink_parms(dev, data, tb, &p, &fwmark);
	if (err)
		return err;
	return ip_tunnel_newlink(dev, tb, &p, fwmark);
}

static int ipgre_changelink(struct net_device *dev, struct nlattr *tb[],
			    struct nlattr *data[],
			    struct netlink_ext_ack *extack)
{
	struct ip_tunnel *t = netdev_priv(dev);
	struct ip_tunnel_parm_kern p;
	__u32 fwmark = t->fwmark;
	int err;

	err = ipgre_newlink_encap_setup(dev, data);
	if (err)
		return err;

	err = ipgre_netlink_parms(dev, data, tb, &p, &fwmark);
	if (err < 0)
		return err;

	err = ip_tunnel_changelink(dev, tb, &p, fwmark);
	if (err < 0)
		return err;

	ip_tunnel_flags_copy(t->parms.i_flags, p.i_flags);
	ip_tunnel_flags_copy(t->parms.o_flags, p.o_flags);

	ipgre_link_update(dev, !tb[IFLA_MTU]);

	return 0;
}

static int erspan_changelink(struct net_device *dev, struct nlattr *tb[],
			     struct nlattr *data[],
			     struct netlink_ext_ack *extack)
{
	struct ip_tunnel *t = netdev_priv(dev);
	struct ip_tunnel_parm_kern p;
	__u32 fwmark = t->fwmark;
	int err;

	err = ipgre_newlink_encap_setup(dev, data);
	if (err)
		return err;

	err = erspan_netlink_parms(dev, data, tb, &p, &fwmark);
	if (err < 0)
		return err;

	err = ip_tunnel_changelink(dev, tb, &p, fwmark);
	if (err < 0)
		return err;

	ip_tunnel_flags_copy(t->parms.i_flags, p.i_flags);
	ip_tunnel_flags_copy(t->parms.o_flags, p.o_flags);

	return 0;
}

static size_t ipgre_get_size(const struct net_device *dev)
{
	return
		/* IFLA_GRE_LINK */
		nla_total_size(4) +
		/* IFLA_GRE_IFLAGS */
		nla_total_size(2) +
		/* IFLA_GRE_OFLAGS */
		nla_total_size(2) +
		/* IFLA_GRE_IKEY */
		nla_total_size(4) +
		/* IFLA_GRE_OKEY */
		nla_total_size(4) +
		/* IFLA_GRE_LOCAL */
		nla_total_size(4) +
		/* IFLA_GRE_REMOTE */
		nla_total_size(4) +
		/* IFLA_GRE_TTL */
		nla_total_size(1) +
		/* IFLA_GRE_TOS */
		nla_total_size(1) +
		/* IFLA_GRE_PMTUDISC */
		nla_total_size(1) +
		/* IFLA_GRE_ENCAP_TYPE */
		nla_total_size(2) +
		/* IFLA_GRE_ENCAP_FLAGS */
		nla_total_size(2) +
		/* IFLA_GRE_ENCAP_SPORT */
		nla_total_size(2) +
		/* IFLA_GRE_ENCAP_DPORT */
		nla_total_size(2) +
		/* IFLA_GRE_COLLECT_METADATA */
		nla_total_size(0) +
		/* IFLA_GRE_IGNORE_DF */
		nla_total_size(1) +
		/* IFLA_GRE_FWMARK */
		nla_total_size(4) +
		/* IFLA_GRE_ERSPAN_INDEX */
		nla_total_size(4) +
		/* IFLA_GRE_ERSPAN_VER */
		nla_total_size(1) +
		/* IFLA_GRE_ERSPAN_DIR */
		nla_total_size(1) +
		/* IFLA_GRE_ERSPAN_HWID */
		nla_total_size(2) +
		0;
}

static int ipgre_fill_info(struct sk_buff *skb, const struct net_device *dev)
{
	struct ip_tunnel *t = netdev_priv(dev);
	struct ip_tunnel_parm_kern *p = &t->parms;
	IP_TUNNEL_DECLARE_FLAGS(o_flags);

	ip_tunnel_flags_copy(o_flags, p->o_flags);

	if (nla_put_u32(skb, IFLA_GRE_LINK, p->link) ||
	    nla_put_be16(skb, IFLA_GRE_IFLAGS,
			 gre_tnl_flags_to_gre_flags(p->i_flags)) ||
	    nla_put_be16(skb, IFLA_GRE_OFLAGS,
			 gre_tnl_flags_to_gre_flags(o_flags)) ||
	    nla_put_be32(skb, IFLA_GRE_IKEY, p->i_key) ||
	    nla_put_be32(skb, IFLA_GRE_OKEY, p->o_key) ||
	    nla_put_in_addr(skb, IFLA_GRE_LOCAL, p->iph.saddr) ||
	    nla_put_in_addr(skb, IFLA_GRE_REMOTE, p->iph.daddr) ||
	    nla_put_u8(skb, IFLA_GRE_TTL, p->iph.ttl) ||
	    nla_put_u8(skb, IFLA_GRE_TOS, p->iph.tos) ||
	    nla_put_u8(skb, IFLA_GRE_PMTUDISC,
		       !!(p->iph.frag_off & htons(IP_DF))) ||
	    nla_put_u32(skb, IFLA_GRE_FWMARK, t->fwmark))
		goto nla_put_failure;

	if (nla_put_u16(skb, IFLA_GRE_ENCAP_TYPE,
			t->encap.type) ||
	    nla_put_be16(skb, IFLA_GRE_ENCAP_SPORT,
			 t->encap.sport) ||
	    nla_put_be16(skb, IFLA_GRE_ENCAP_DPORT,
			 t->encap.dport) ||
	    nla_put_u16(skb, IFLA_GRE_ENCAP_FLAGS,
			t->encap.flags))
		goto nla_put_failure;

	if (nla_put_u8(skb, IFLA_GRE_IGNORE_DF, t->ignore_df))
		goto nla_put_failure;

	if (t->collect_md) {
		if (nla_put_flag(skb, IFLA_GRE_COLLECT_METADATA))
			goto nla_put_failure;
	}

	return 0;

nla_put_failure:
	return -EMSGSIZE;
}

static int erspan_fill_info(struct sk_buff *skb, const struct net_device *dev)
{
	struct ip_tunnel *t = netdev_priv(dev);

	if (t->erspan_ver <= 2) {
		if (t->erspan_ver != 0 && !t->collect_md)
			__set_bit(IP_TUNNEL_KEY_BIT, t->parms.o_flags);

		if (nla_put_u8(skb, IFLA_GRE_ERSPAN_VER, t->erspan_ver))
			goto nla_put_failure;

		if (t->erspan_ver == 1) {
			if (nla_put_u32(skb, IFLA_GRE_ERSPAN_INDEX, t->index))
				goto nla_put_failure;
		} else if (t->erspan_ver == 2) {
			if (nla_put_u8(skb, IFLA_GRE_ERSPAN_DIR, t->dir))
				goto nla_put_failure;
			if (nla_put_u16(skb, IFLA_GRE_ERSPAN_HWID, t->hwid))
				goto nla_put_failure;
		}
	}

	return ipgre_fill_info(skb, dev);

nla_put_failure:
	return -EMSGSIZE;
}

static void erspan_setup(struct net_device *dev)
{
	struct ip_tunnel *t = netdev_priv(dev);

	ether_setup(dev);
	dev->max_mtu = 0;
	dev->netdev_ops = &erspan_netdev_ops;
	dev->priv_flags &= ~IFF_TX_SKB_SHARING;
	dev->priv_flags |= IFF_LIVE_ADDR_CHANGE;
	ip_tunnel_setup(dev, erspan_net_id);
	t->erspan_ver = 1;
}

static const struct nla_policy ipgre_policy[IFLA_GRE_MAX + 1] = {
	[IFLA_GRE_LINK]		= { .type = NLA_U32 },
	[IFLA_GRE_IFLAGS]	= { .type = NLA_U16 },
	[IFLA_GRE_OFLAGS]	= { .type = NLA_U16 },
	[IFLA_GRE_IKEY]		= { .type = NLA_U32 },
	[IFLA_GRE_OKEY]		= { .type = NLA_U32 },
	[IFLA_GRE_LOCAL]	= { .len = sizeof_field(struct iphdr, saddr) },
	[IFLA_GRE_REMOTE]	= { .len = sizeof_field(struct iphdr, daddr) },
	[IFLA_GRE_TTL]		= { .type = NLA_U8 },
	[IFLA_GRE_TOS]		= { .type = NLA_U8 },
	[IFLA_GRE_PMTUDISC]	= { .type = NLA_U8 },
	[IFLA_GRE_ENCAP_TYPE]	= { .type = NLA_U16 },
	[IFLA_GRE_ENCAP_FLAGS]	= { .type = NLA_U16 },
	[IFLA_GRE_ENCAP_SPORT]	= { .type = NLA_U16 },
	[IFLA_GRE_ENCAP_DPORT]	= { .type = NLA_U16 },
	[IFLA_GRE_COLLECT_METADATA]	= { .type = NLA_FLAG },
	[IFLA_GRE_IGNORE_DF]	= { .type = NLA_U8 },
	[IFLA_GRE_FWMARK]	= { .type = NLA_U32 },
	[IFLA_GRE_ERSPAN_INDEX]	= { .type = NLA_U32 },
	[IFLA_GRE_ERSPAN_VER]	= { .type = NLA_U8 },
	[IFLA_GRE_ERSPAN_DIR]	= { .type = NLA_U8 },
	[IFLA_GRE_ERSPAN_HWID]	= { .type = NLA_U16 },
};

static struct rtnl_link_ops ipgre_link_ops __read_mostly = {
	.kind		= "gre",
	.maxtype	= IFLA_GRE_MAX,
	.policy		= ipgre_policy,
	.priv_size	= sizeof(struct ip_tunnel),
	.setup		= ipgre_tunnel_setup,
	.validate	= ipgre_tunnel_validate,
	.newlink	= ipgre_newlink,
	.changelink	= ipgre_changelink,
	.dellink	= ip_tunnel_dellink,
	.get_size	= ipgre_get_size,
	.fill_info	= ipgre_fill_info,
	.get_link_net	= ip_tunnel_get_link_net,
};

static struct rtnl_link_ops ipgre_tap_ops __read_mostly = {
	.kind		= "gretap",
	.maxtype	= IFLA_GRE_MAX,
	.policy		= ipgre_policy,
	.priv_size	= sizeof(struct ip_tunnel),
	.setup		= ipgre_tap_setup,
	.validate	= ipgre_tap_validate,
	.newlink	= ipgre_newlink,
	.changelink	= ipgre_changelink,
	.dellink	= ip_tunnel_dellink,
	.get_size	= ipgre_get_size,
	.fill_info	= ipgre_fill_info,
	.get_link_net	= ip_tunnel_get_link_net,
};

static struct rtnl_link_ops erspan_link_ops __read_mostly = {
	.kind		= "erspan",
	.maxtype	= IFLA_GRE_MAX,
	.policy		= ipgre_policy,
	.priv_size	= sizeof(struct ip_tunnel),
	.setup		= erspan_setup,
	.validate	= erspan_validate,
	.newlink	= erspan_newlink,
	.changelink	= erspan_changelink,
	.dellink	= ip_tunnel_dellink,
	.get_size	= ipgre_get_size,
	.fill_info	= erspan_fill_info,
	.get_link_net	= ip_tunnel_get_link_net,
};

struct net_device *gretap_fb_dev_create(struct net *net, const char *name,
					u8 name_assign_type)
{
	struct nlattr *tb[IFLA_MAX + 1];
	struct net_device *dev;
	LIST_HEAD(list_kill);
	struct ip_tunnel *t;
	int err;

	memset(&tb, 0, sizeof(tb));

	dev = rtnl_create_link(net, name, name_assign_type,
			       &ipgre_tap_ops, tb, NULL);
	if (IS_ERR(dev))
		return dev;

	/* Configure flow based GRE device. */
	t = netdev_priv(dev);
	t->collect_md = true;

	err = ipgre_newlink(net, dev, tb, NULL, NULL);
	if (err < 0) {
		free_netdev(dev);
		return ERR_PTR(err);
	}

	/* openvswitch users expect packet sizes to be unrestricted,
	 * so set the largest MTU we can.
	 */
	err = __ip_tunnel_change_mtu(dev, IP_MAX_MTU, false);
	if (err)
		goto out;

	err = rtnl_configure_link(dev, NULL, 0, NULL);
	if (err < 0)
		goto out;

	return dev;
out:
	ip_tunnel_dellink(dev, &list_kill);
	unregister_netdevice_many(&list_kill);
	return ERR_PTR(err);
}
EXPORT_SYMBOL_GPL(gretap_fb_dev_create);

static int __net_init ipgre_tap_init_net(struct net *net)
{
	return ip_tunnel_init_net(net, gre_tap_net_id, &ipgre_tap_ops, "gretap0");
}

static void __net_exit ipgre_tap_exit_batch_rtnl(struct list_head *list_net,
						 struct list_head *dev_to_kill)
{
	ip_tunnel_delete_nets(list_net, gre_tap_net_id, &ipgre_tap_ops,
			      dev_to_kill);
}

static struct pernet_operations ipgre_tap_net_ops = {
	.init = ipgre_tap_init_net,
	.exit_batch_rtnl = ipgre_tap_exit_batch_rtnl,
	.id   = &gre_tap_net_id,
	.size = sizeof(struct ip_tunnel_net),
};

static int __net_init erspan_init_net(struct net *net)
{
	return ip_tunnel_init_net(net, erspan_net_id,
				  &erspan_link_ops, "erspan0");
}

static void __net_exit erspan_exit_batch_rtnl(struct list_head *net_list,
					      struct list_head *dev_to_kill)
{
	ip_tunnel_delete_nets(net_list, erspan_net_id, &erspan_link_ops,
			      dev_to_kill);
}

static struct pernet_operations erspan_net_ops = {
	.init = erspan_init_net,
	.exit_batch_rtnl = erspan_exit_batch_rtnl,
	.id   = &erspan_net_id,
	.size = sizeof(struct ip_tunnel_net),
};

static int __init ipgre_init(void)
{
	int err;

	pr_info("GRE over IPv4 tunneling driver\n");

	err = register_pernet_device(&ipgre_net_ops);
	if (err < 0)
		return err;

	err = register_pernet_device(&ipgre_tap_net_ops);
	if (err < 0)
		goto pnet_tap_failed;

	err = register_pernet_device(&erspan_net_ops);
	if (err < 0)
		goto pnet_erspan_failed;

	err = gre_add_protocol(&ipgre_protocol, GREPROTO_CISCO);
	if (err < 0) {
		pr_info("%s: can't add protocol\n", __func__);
		goto add_proto_failed;
	}

	err = rtnl_link_register(&ipgre_link_ops);
	if (err < 0)
		goto rtnl_link_failed;

	err = rtnl_link_register(&ipgre_tap_ops);
	if (err < 0)
		goto tap_ops_failed;

	err = rtnl_link_register(&erspan_link_ops);
	if (err < 0)
		goto erspan_link_failed;

	return 0;

erspan_link_failed:
	rtnl_link_unregister(&ipgre_tap_ops);
tap_ops_failed:
	rtnl_link_unregister(&ipgre_link_ops);
rtnl_link_failed:
	gre_del_protocol(&ipgre_protocol, GREPROTO_CISCO);
add_proto_failed:
	unregister_pernet_device(&erspan_net_ops);
pnet_erspan_failed:
	unregister_pernet_device(&ipgre_tap_net_ops);
pnet_tap_failed:
	unregister_pernet_device(&ipgre_net_ops);
	return err;
}

static void __exit ipgre_fini(void)
{
	rtnl_link_unregister(&ipgre_tap_ops);
	rtnl_link_unregister(&ipgre_link_ops);
	rtnl_link_unregister(&erspan_link_ops);
	gre_del_protocol(&ipgre_protocol, GREPROTO_CISCO);
	unregister_pernet_device(&ipgre_tap_net_ops);
	unregister_pernet_device(&ipgre_net_ops);
	unregister_pernet_device(&erspan_net_ops);
}

module_init(ipgre_init);
module_exit(ipgre_fini);
MODULE_DESCRIPTION("IPv4 GRE tunnels over IP library");
MODULE_LICENSE("GPL");
MODULE_ALIAS_RTNL_LINK("gre");
MODULE_ALIAS_RTNL_LINK("gretap");
MODULE_ALIAS_RTNL_LINK("erspan");
MODULE_ALIAS_NETDEV("gre0");
MODULE_ALIAS_NETDEV("gretap0");
MODULE_ALIAS_NETDEV("erspan0");<|MERGE_RESOLUTION|>--- conflicted
+++ resolved
@@ -290,13 +290,8 @@
 		ershdr = (struct erspan_base_hdr *)(skb->data + gre_hdr_len);
 		ver = ershdr->ver;
 		iph = ip_hdr(skb);
-<<<<<<< HEAD
-		tunnel = ip_tunnel_lookup(itn, skb->dev->ifindex,
-					  tpi->flags | TUNNEL_KEY,
-=======
 		__set_bit(IP_TUNNEL_KEY_BIT, flags);
 		tunnel = ip_tunnel_lookup(itn, skb->dev->ifindex, flags,
->>>>>>> 0c383648
 					  iph->saddr, iph->daddr, tpi->key);
 	}
 

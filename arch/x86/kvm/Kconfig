# SPDX-License-Identifier: GPL-2.0
#
# KVM configuration
#

source "virt/kvm/Kconfig"

menuconfig VIRTUALIZATION
	bool "Virtualization"
	default y
	help
	  Say Y here to get to see options for using your Linux host to run other
	  operating systems inside virtual machines (guests).
	  This option alone does not add any kernel code.

	  If you say N, all options in this submenu will be skipped and disabled.

if VIRTUALIZATION

config KVM
	tristate "Kernel-based Virtual Machine (KVM) support"
	depends on HIGH_RES_TIMERS
	depends on X86_LOCAL_APIC
	select KVM_COMMON
	select KVM_GENERIC_MMU_NOTIFIER
	select HAVE_KVM_IRQCHIP
	select HAVE_KVM_PFNCACHE
	select HAVE_KVM_DIRTY_RING_TSO
	select HAVE_KVM_DIRTY_RING_ACQ_REL
	select HAVE_KVM_IRQ_BYPASS
	select HAVE_KVM_IRQ_ROUTING
	select HAVE_KVM_READONLY_MEM
	select KVM_ASYNC_PF
	select USER_RETURN_NOTIFIER
	select KVM_MMIO
	select SCHED_INFO
	select PERF_EVENTS
	select GUEST_PERF_EVENTS
	select HAVE_KVM_MSI
	select HAVE_KVM_CPU_RELAX_INTERCEPT
	select HAVE_KVM_NO_POLL
	select KVM_XFER_TO_GUEST_WORK
	select KVM_GENERIC_DIRTYLOG_READ_PROTECT
	select KVM_VFIO
	select HAVE_KVM_PM_NOTIFIER if PM
	select KVM_GENERIC_HARDWARE_ENABLING
	select KVM_WERROR if WERROR
	help
	  Support hosting fully virtualized guest machines using hardware
	  virtualization extensions.  You will need a fairly recent
	  processor equipped with virtualization extensions. You will also
	  need to select one or more of the processor modules below.

	  This module provides access to the hardware capabilities through
	  a character device node named /dev/kvm.

	  To compile this as a module, choose M here: the module
	  will be called kvm.

	  If unsure, say N.

config KVM_WERROR
	bool "Compile KVM with -Werror"
	# Disallow KVM's -Werror if KASAN is enabled, e.g. to guard against
	# randomized configs from selecting KVM_WERROR=y, which doesn't play
	# nice with KASAN.  KASAN builds generates warnings for the default
	# FRAME_WARN, i.e. KVM_WERROR=y with KASAN=y requires special tuning.
	# Building KVM with -Werror and KASAN is still doable via enabling
	# the kernel-wide WERROR=y.
<<<<<<< HEAD
	depends on KVM && EXPERT && !KASAN
=======
	depends on KVM && ((EXPERT && !KASAN) || WERROR)
>>>>>>> 0c383648
	help
	  Add -Werror to the build flags for KVM.

	  If in doubt, say "N".

config KVM_SW_PROTECTED_VM
	bool "Enable support for KVM software-protected VMs"
	depends on EXPERT
	depends on KVM && X86_64
	select KVM_GENERIC_PRIVATE_MEM
	help
	  Enable support for KVM software-protected VMs.  Currently, software-
	  protected VMs are purely a development and testing vehicle for
	  KVM_CREATE_GUEST_MEMFD.  Attempting to run a "real" VM workload as a
	  software-protected VM will fail miserably.

	  If unsure, say "N".

config KVM_INTEL
	tristate "KVM for Intel (and compatible) processors support"
	depends on KVM && IA32_FEAT_CTL
	help
	  Provides support for KVM on processors equipped with Intel's VT
	  extensions, a.k.a. Virtual Machine Extensions (VMX).

	  To compile this as a module, choose M here: the module
	  will be called kvm-intel.

config KVM_INTEL_PROVE_VE
        bool "Check that guests do not receive #VE exceptions"
        depends on KVM_INTEL && EXPERT
        help
          Checks that KVM's page table management code will not incorrectly
          let guests receive a virtualization exception.  Virtualization
          exceptions will be trapped by the hypervisor rather than injected
          in the guest.

          Note: some CPUs appear to generate spurious EPT Violations #VEs
          that trigger KVM's WARN, in particular with eptad=0 and/or nested
          virtualization.

          If unsure, say N.

config X86_SGX_KVM
	bool "Software Guard eXtensions (SGX) Virtualization"
	depends on X86_SGX && KVM_INTEL
	help

	  Enables KVM guests to create SGX enclaves.

	  This includes support to expose "raw" unreclaimable enclave memory to
	  guests via a device node, e.g. /dev/sgx_vepc.

	  If unsure, say N.

config KVM_AMD
	tristate "KVM for AMD processors support"
	depends on KVM && (CPU_SUP_AMD || CPU_SUP_HYGON)
	help
	  Provides support for KVM on AMD processors equipped with the AMD-V
	  (SVM) extensions.

	  To compile this as a module, choose M here: the module
	  will be called kvm-amd.

config KVM_AMD_SEV
	bool "AMD Secure Encrypted Virtualization (SEV) support"
	default y
	depends on KVM_AMD && X86_64
	depends on CRYPTO_DEV_SP_PSP && !(KVM_AMD=y && CRYPTO_DEV_CCP_DD=m)
	select ARCH_HAS_CC_PLATFORM
	help
	  Provides support for launching Encrypted VMs (SEV) and Encrypted VMs
	  with Encrypted State (SEV-ES) on AMD processors.

config KVM_SMM
	bool "System Management Mode emulation"
	default y
	depends on KVM
	help
	  Provides support for KVM to emulate System Management Mode (SMM)
	  in virtual machines.  This can be used by the virtual machine
	  firmware to implement UEFI secure boot.

	  If unsure, say Y.

config KVM_HYPERV
	bool "Support for Microsoft Hyper-V emulation"
	depends on KVM
	default y
	help
	  Provides KVM support for emulating Microsoft Hyper-V.  This allows KVM
	  to expose a subset of the paravirtualized interfaces defined in the
	  Hyper-V Hypervisor Top-Level Functional Specification (TLFS):
	  https://docs.microsoft.com/en-us/virtualization/hyper-v-on-windows/reference/tlfs
	  These interfaces are required for the correct and performant functioning
	  of Windows and Hyper-V guests on KVM.

	  If unsure, say "Y".

config KVM_XEN
	bool "Support for Xen hypercall interface"
	depends on KVM
	help
	  Provides KVM support for the hosting Xen HVM guests and
	  passing Xen hypercalls to userspace.

	  If in doubt, say "N".

config KVM_PROVE_MMU
	bool "Prove KVM MMU correctness"
	depends on DEBUG_KERNEL
	depends on KVM
	depends on EXPERT
	help
	  Enables runtime assertions in KVM's MMU that are too costly to enable
	  in anything remotely resembling a production environment, e.g. this
	  gates code that verifies a to-be-freed page table doesn't have any
	  present SPTEs.

	  If in doubt, say "N".

config KVM_EXTERNAL_WRITE_TRACKING
	bool

config KVM_MAX_NR_VCPUS
	int "Maximum number of vCPUs per KVM guest"
	depends on KVM
	range 1024 4096
	default 4096 if MAXSMP
	default 1024
	help
	  Set the maximum number of vCPUs per KVM guest. Larger values will increase
	  the memory footprint of each KVM guest, regardless of how many vCPUs are
	  created for a given VM.

endif # VIRTUALIZATION<|MERGE_RESOLUTION|>--- conflicted
+++ resolved
@@ -67,11 +67,7 @@
 	# FRAME_WARN, i.e. KVM_WERROR=y with KASAN=y requires special tuning.
 	# Building KVM with -Werror and KASAN is still doable via enabling
 	# the kernel-wide WERROR=y.
-<<<<<<< HEAD
-	depends on KVM && EXPERT && !KASAN
-=======
 	depends on KVM && ((EXPERT && !KASAN) || WERROR)
->>>>>>> 0c383648
 	help
 	  Add -Werror to the build flags for KVM.
 

--- conflicted
+++ resolved
@@ -18,10 +18,6 @@
 #include <dt-bindings/sound/samsung-i2s.h>
 #include "exynos5800.dtsi"
 #include "exynos5422-cpus.dtsi"
-<<<<<<< HEAD
-#include "exynos5422-cpu-thermal.dtsi"
-=======
->>>>>>> d95eabc7
 #include "exynos-mfc-reserved-memory.dtsi"
 
 / {
@@ -499,13 +495,6 @@
 	};
 };
 
-<<<<<<< HEAD
-&mfc {
-	memory-region = <&mfc_left>, <&mfc_right>;
-};
-
-=======
->>>>>>> d95eabc7
 &mmc_0 {
 	status = "okay";
 	mmc-pwrseq = <&emmc_pwrseq>;

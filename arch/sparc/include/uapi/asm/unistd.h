/*
 * System calls under the Sparc.
 *
 * Don't be scared by the ugly clobbers, it is the only way I can
 * think of right now to force the arguments into fixed registers
 * before the trap into the system call with gcc 'asm' statements.
 *
 * Copyright (C) 1995, 2007 David S. Miller (davem@davemloft.net)
 *
 * SunOS compatibility based upon preliminary work which is:
 *
 * Copyright (C) 1995 Adrian M. Rodriguez (adrian@remus.rutgers.edu)
 */
#ifndef _UAPI_SPARC_UNISTD_H
#define _UAPI_SPARC_UNISTD_H

#ifndef __32bit_syscall_numbers__
#ifndef __arch64__
#define __32bit_syscall_numbers__
#endif
#endif

#define __NR_restart_syscall      0 /* Linux Specific				   */
#define __NR_exit                 1 /* Common                                      */
#define __NR_fork                 2 /* Common                                      */
#define __NR_read                 3 /* Common                                      */
#define __NR_write                4 /* Common                                      */
#define __NR_open                 5 /* Common                                      */
#define __NR_close                6 /* Common                                      */
#define __NR_wait4                7 /* Common                                      */
#define __NR_creat                8 /* Common                                      */
#define __NR_link                 9 /* Common                                      */
#define __NR_unlink              10 /* Common                                      */
#define __NR_execv               11 /* SunOS Specific                              */
#define __NR_chdir               12 /* Common                                      */
#define __NR_chown		 13 /* Common					   */
#define __NR_mknod               14 /* Common                                      */
#define __NR_chmod               15 /* Common                                      */
#define __NR_lchown              16 /* Common                                      */
#define __NR_brk                 17 /* Common                                      */
#define __NR_perfctr             18 /* Performance counter operations              */
#define __NR_lseek               19 /* Common                                      */
#define __NR_getpid              20 /* Common                                      */
#define __NR_capget		 21 /* Linux Specific				   */
#define __NR_capset		 22 /* Linux Specific				   */
#define __NR_setuid              23 /* Implemented via setreuid in SunOS           */
#define __NR_getuid              24 /* Common                                      */
#define __NR_vmsplice	         25 /* ENOSYS under SunOS			   */
#define __NR_ptrace              26 /* Common                                      */
#define __NR_alarm               27 /* Implemented via setitimer in SunOS          */
#define __NR_sigaltstack	 28 /* Common					   */
#define __NR_pause               29 /* Is sigblock(0)->sigpause() in SunOS         */
#define __NR_utime               30 /* Implemented via utimes() under SunOS        */
#ifdef __32bit_syscall_numbers__
#define __NR_lchown32            31 /* Linux sparc32 specific                      */
#define __NR_fchown32            32 /* Linux sparc32 specific                      */
#endif
#define __NR_access              33 /* Common                                      */
#define __NR_nice                34 /* Implemented via get/setpriority() in SunOS  */
#ifdef __32bit_syscall_numbers__
#define __NR_chown32             35 /* Linux sparc32 specific                      */
#endif
#define __NR_sync                36 /* Common                                      */
#define __NR_kill                37 /* Common                                      */
#define __NR_stat                38 /* Common                                      */
#define __NR_sendfile		 39 /* Linux Specific				   */
#define __NR_lstat               40 /* Common                                      */
#define __NR_dup                 41 /* Common                                      */
#define __NR_pipe                42 /* Common                                      */
#define __NR_times               43 /* Implemented via getrusage() in SunOS        */
#ifdef __32bit_syscall_numbers__
#define __NR_getuid32            44 /* Linux sparc32 specific                      */
#endif
#define __NR_umount2             45 /* Linux Specific                              */
#define __NR_setgid              46 /* Implemented via setregid() in SunOS         */
#define __NR_getgid              47 /* Common                                      */
#define __NR_signal              48 /* Implemented via sigvec() in SunOS           */
#define __NR_geteuid             49 /* SunOS calls getuid()                        */
#define __NR_getegid             50 /* SunOS calls getgid()                        */
#define __NR_acct                51 /* Common                                      */
#ifdef __32bit_syscall_numbers__
#define __NR_getgid32            53 /* Linux sparc32 specific                      */
#else
#define __NR_memory_ordering	 52 /* Linux Specific				   */
#endif
#define __NR_ioctl               54 /* Common                                      */
#define __NR_reboot              55 /* Common                                      */
#ifdef __32bit_syscall_numbers__
#define __NR_mmap2		 56 /* Linux sparc32 Specific			   */
#endif
#define __NR_symlink             57 /* Common                                      */
#define __NR_readlink            58 /* Common                                      */
#define __NR_execve              59 /* Common                                      */
#define __NR_umask               60 /* Common                                      */
#define __NR_chroot              61 /* Common                                      */
#define __NR_fstat               62 /* Common                                      */
#define __NR_fstat64		 63 /* Linux Specific			           */
#define __NR_getpagesize         64 /* Common                                      */
#define __NR_msync               65 /* Common in newer 1.3.x revs...               */
#define __NR_vfork               66 /* Common                                      */
#define __NR_pread64             67 /* Linux Specific                              */
#define __NR_pwrite64            68 /* Linux Specific                              */
#ifdef __32bit_syscall_numbers__
#define __NR_geteuid32           69 /* Linux sparc32, sbrk under SunOS             */
#define __NR_getegid32           70 /* Linux sparc32, sstk under SunOS             */
#endif
#define __NR_mmap                71 /* Common                                      */
#ifdef __32bit_syscall_numbers__
#define __NR_setreuid32          72 /* Linux sparc32, vadvise under SunOS          */
#endif
#define __NR_munmap              73 /* Common                                      */
#define __NR_mprotect            74 /* Common                                      */
#define __NR_madvise             75 /* Common                                      */
#define __NR_vhangup             76 /* Common                                      */
#ifdef __32bit_syscall_numbers__
#define __NR_truncate64		 77 /* Linux sparc32 Specific			   */
#endif
#define __NR_mincore             78 /* Common                                      */
#define __NR_getgroups           79 /* Common                                      */
#define __NR_setgroups           80 /* Common                                      */
#define __NR_getpgrp             81 /* Common                                      */
#ifdef __32bit_syscall_numbers__
#define __NR_setgroups32         82 /* Linux sparc32, setpgrp under SunOS          */
#endif
#define __NR_setitimer           83 /* Common                                      */
#ifdef __32bit_syscall_numbers__
#define __NR_ftruncate64	 84 /* Linux sparc32 Specific			   */
#endif
#define __NR_swapon              85 /* Common                                      */
#define __NR_getitimer           86 /* Common                                      */
#ifdef __32bit_syscall_numbers__
#define __NR_setuid32            87 /* Linux sparc32, gethostname under SunOS      */
#endif
#define __NR_sethostname         88 /* Common                                      */
#ifdef __32bit_syscall_numbers__
#define __NR_setgid32            89 /* Linux sparc32, getdtablesize under SunOS    */
#endif
#define __NR_dup2                90 /* Common                                      */
#ifdef __32bit_syscall_numbers__
#define __NR_setfsuid32          91 /* Linux sparc32, getdopt under SunOS          */
#endif
#define __NR_fcntl               92 /* Common                                      */
#define __NR_select              93 /* Common                                      */
#ifdef __32bit_syscall_numbers__
#define __NR_setfsgid32          94 /* Linux sparc32, setdopt under SunOS          */
#endif
#define __NR_fsync               95 /* Common                                      */
#define __NR_setpriority         96 /* Common                                      */
#define __NR_socket              97 /* Common                                      */
#define __NR_connect             98 /* Common                                      */
#define __NR_accept              99 /* Common                                      */
#define __NR_getpriority        100 /* Common                                      */
#define __NR_rt_sigreturn       101 /* Linux Specific                              */
#define __NR_rt_sigaction       102 /* Linux Specific                              */
#define __NR_rt_sigprocmask     103 /* Linux Specific                              */
#define __NR_rt_sigpending      104 /* Linux Specific                              */
#define __NR_rt_sigtimedwait    105 /* Linux Specific                              */
#define __NR_rt_sigqueueinfo    106 /* Linux Specific                              */
#define __NR_rt_sigsuspend      107 /* Linux Specific                              */
#ifdef __32bit_syscall_numbers__
#define __NR_setresuid32        108 /* Linux Specific, sigvec under SunOS	   */
#define __NR_getresuid32        109 /* Linux Specific, sigblock under SunOS	   */
#define __NR_setresgid32        110 /* Linux Specific, sigsetmask under SunOS	   */
#define __NR_getresgid32        111 /* Linux Specific, sigpause under SunOS	   */
#define __NR_setregid32         112 /* Linux sparc32, sigstack under SunOS         */
#else
#define __NR_setresuid          108 /* Linux Specific, sigvec under SunOS	   */
#define __NR_getresuid          109 /* Linux Specific, sigblock under SunOS	   */
#define __NR_setresgid          110 /* Linux Specific, sigsetmask under SunOS	   */
#define __NR_getresgid          111 /* Linux Specific, sigpause under SunOS	   */
#endif
#define __NR_recvmsg            113 /* Common                                      */
#define __NR_sendmsg            114 /* Common                                      */
#ifdef __32bit_syscall_numbers__
#define __NR_getgroups32        115 /* Linux sparc32, vtrace under SunOS           */
#endif
#define __NR_gettimeofday       116 /* Common                                      */
#define __NR_getrusage          117 /* Common                                      */
#define __NR_getsockopt         118 /* Common                                      */
#define __NR_getcwd		119 /* Linux Specific				   */
#define __NR_readv              120 /* Common                                      */
#define __NR_writev             121 /* Common                                      */
#define __NR_settimeofday       122 /* Common                                      */
#define __NR_fchown             123 /* Common                                      */
#define __NR_fchmod             124 /* Common                                      */
#define __NR_recvfrom           125 /* Common                                      */
#define __NR_setreuid           126 /* Common                                      */
#define __NR_setregid           127 /* Common                                      */
#define __NR_rename             128 /* Common                                      */
#define __NR_truncate           129 /* Common                                      */
#define __NR_ftruncate          130 /* Common                                      */
#define __NR_flock              131 /* Common                                      */
#define __NR_lstat64		132 /* Linux Specific			           */
#define __NR_sendto             133 /* Common                                      */
#define __NR_shutdown           134 /* Common                                      */
#define __NR_socketpair         135 /* Common                                      */
#define __NR_mkdir              136 /* Common                                      */
#define __NR_rmdir              137 /* Common                                      */
#define __NR_utimes             138 /* SunOS Specific                              */
#define __NR_stat64		139 /* Linux Specific			           */
#define __NR_sendfile64         140 /* adjtime under SunOS                         */
#define __NR_getpeername        141 /* Common                                      */
#define __NR_futex              142 /* gethostid under SunOS                       */
#define __NR_gettid             143 /* ENOSYS under SunOS                          */
#define __NR_getrlimit		144 /* Common                                      */
#define __NR_setrlimit          145 /* Common                                      */
#define __NR_pivot_root		146 /* Linux Specific, killpg under SunOS          */
#define __NR_prctl		147 /* ENOSYS under SunOS                          */
#define __NR_pciconfig_read	148 /* ENOSYS under SunOS                          */
#define __NR_pciconfig_write	149 /* ENOSYS under SunOS                          */
#define __NR_getsockname        150 /* Common                                      */
#define __NR_inotify_init       151 /* Linux specific                              */
#define __NR_inotify_add_watch  152 /* Linux specific                              */
#define __NR_poll               153 /* Common                                      */
#define __NR_getdents64		154 /* Linux specific				   */
#ifdef __32bit_syscall_numbers__
#define __NR_fcntl64		155 /* Linux sparc32 Specific                      */
#endif
#define __NR_inotify_rm_watch   156 /* Linux specific				   */
#define __NR_statfs             157 /* Common                                      */
#define __NR_fstatfs            158 /* Common                                      */
#define __NR_umount             159 /* Common                                      */
#define __NR_sched_set_affinity 160 /* Linux specific, async_daemon under SunOS    */
#define __NR_sched_get_affinity 161 /* Linux specific, getfh under SunOS           */
#define __NR_getdomainname      162 /* SunOS Specific                              */
#define __NR_setdomainname      163 /* Common                                      */
#ifndef __32bit_syscall_numbers__
#define __NR_utrap_install	164 /* SYSV ABI/v9 required			   */
#endif
#define __NR_quotactl           165 /* Common                                      */
#define __NR_set_tid_address    166 /* Linux specific, exportfs under SunOS        */
#define __NR_mount              167 /* Common                                      */
#define __NR_ustat              168 /* Common                                      */
#define __NR_setxattr           169 /* SunOS: semsys                               */
#define __NR_lsetxattr          170 /* SunOS: msgsys                               */
#define __NR_fsetxattr          171 /* SunOS: shmsys                               */
#define __NR_getxattr           172 /* SunOS: auditsys                             */
#define __NR_lgetxattr          173 /* SunOS: rfssys                               */
#define __NR_getdents           174 /* Common                                      */
#define __NR_setsid             175 /* Common                                      */
#define __NR_fchdir             176 /* Common                                      */
#define __NR_fgetxattr          177 /* SunOS: fchroot                              */
#define __NR_listxattr          178 /* SunOS: vpixsys                              */
#define __NR_llistxattr         179 /* SunOS: aioread                              */
#define __NR_flistxattr         180 /* SunOS: aiowrite                             */
#define __NR_removexattr        181 /* SunOS: aiowait                              */
#define __NR_lremovexattr       182 /* SunOS: aiocancel                            */
#define __NR_sigpending         183 /* Common                                      */
#define __NR_query_module	184 /* Linux Specific				   */
#define __NR_setpgid            185 /* Common                                      */
#define __NR_fremovexattr       186 /* SunOS: pathconf                             */
#define __NR_tkill              187 /* SunOS: fpathconf                            */
#define __NR_exit_group		188 /* Linux specific, sysconf undef SunOS         */
#define __NR_uname              189 /* Linux Specific                              */
#define __NR_init_module        190 /* Linux Specific                              */
#define __NR_personality        191 /* Linux Specific                              */
#define __NR_remap_file_pages   192 /* Linux Specific                              */
#define __NR_epoll_create       193 /* Linux Specific                              */
#define __NR_epoll_ctl          194 /* Linux Specific                              */
#define __NR_epoll_wait         195 /* Linux Specific                              */
#define __NR_ioprio_set         196 /* Linux Specific                              */
#define __NR_getppid            197 /* Linux Specific                              */
#define __NR_sigaction          198 /* Linux Specific                              */
#define __NR_sgetmask           199 /* Linux Specific                              */
#define __NR_ssetmask           200 /* Linux Specific                              */
#define __NR_sigsuspend         201 /* Linux Specific                              */
#define __NR_oldlstat           202 /* Linux Specific                              */
#define __NR_uselib             203 /* Linux Specific                              */
#define __NR_readdir            204 /* Linux Specific                              */
#define __NR_readahead          205 /* Linux Specific                              */
#define __NR_socketcall         206 /* Linux Specific                              */
#define __NR_syslog             207 /* Linux Specific                              */
#define __NR_lookup_dcookie     208 /* Linux Specific                              */
#define __NR_fadvise64          209 /* Linux Specific                              */
#define __NR_fadvise64_64       210 /* Linux Specific                              */
#define __NR_tgkill             211 /* Linux Specific                              */
#define __NR_waitpid            212 /* Linux Specific                              */
#define __NR_swapoff            213 /* Linux Specific                              */
#define __NR_sysinfo            214 /* Linux Specific                              */
#define __NR_ipc                215 /* Linux Specific                              */
#define __NR_sigreturn          216 /* Linux Specific                              */
#define __NR_clone              217 /* Linux Specific                              */
#define __NR_ioprio_get         218 /* Linux Specific                              */
#define __NR_adjtimex           219 /* Linux Specific                              */
#define __NR_sigprocmask        220 /* Linux Specific                              */
#define __NR_create_module      221 /* Linux Specific                              */
#define __NR_delete_module      222 /* Linux Specific                              */
#define __NR_get_kernel_syms    223 /* Linux Specific                              */
#define __NR_getpgid            224 /* Linux Specific                              */
#define __NR_bdflush            225 /* Linux Specific                              */
#define __NR_sysfs              226 /* Linux Specific                              */
#define __NR_afs_syscall        227 /* Linux Specific                              */
#define __NR_setfsuid           228 /* Linux Specific                              */
#define __NR_setfsgid           229 /* Linux Specific                              */
#define __NR__newselect         230 /* Linux Specific                              */
#ifdef __32bit_syscall_numbers__
#define __NR_time               231 /* Linux Specific                              */
#else
#endif
#define __NR_splice             232 /* Linux Specific                              */
#define __NR_stime              233 /* Linux Specific                              */
#define __NR_statfs64           234 /* Linux Specific                              */
#define __NR_fstatfs64          235 /* Linux Specific                              */
#define __NR__llseek            236 /* Linux Specific                              */
#define __NR_mlock              237
#define __NR_munlock            238
#define __NR_mlockall           239
#define __NR_munlockall         240
#define __NR_sched_setparam     241
#define __NR_sched_getparam     242
#define __NR_sched_setscheduler 243
#define __NR_sched_getscheduler 244
#define __NR_sched_yield        245
#define __NR_sched_get_priority_max 246
#define __NR_sched_get_priority_min 247
#define __NR_sched_rr_get_interval  248
#define __NR_nanosleep          249
#define __NR_mremap             250
#define __NR__sysctl            251
#define __NR_getsid             252
#define __NR_fdatasync          253
#define __NR_nfsservctl         254
#define __NR_sync_file_range	255
#define __NR_clock_settime	256
#define __NR_clock_gettime	257
#define __NR_clock_getres	258
#define __NR_clock_nanosleep	259
#define __NR_sched_getaffinity	260
#define __NR_sched_setaffinity	261
#define __NR_timer_settime	262
#define __NR_timer_gettime	263
#define __NR_timer_getoverrun	264
#define __NR_timer_delete	265
#define __NR_timer_create	266
/* #define __NR_vserver		267 Reserved for VSERVER */
#define __NR_io_setup		268
#define __NR_io_destroy		269
#define __NR_io_submit		270
#define __NR_io_cancel		271
#define __NR_io_getevents	272
#define __NR_mq_open		273
#define __NR_mq_unlink		274
#define __NR_mq_timedsend	275
#define __NR_mq_timedreceive	276
#define __NR_mq_notify		277
#define __NR_mq_getsetattr	278
#define __NR_waitid		279
#define __NR_tee		280
#define __NR_add_key		281
#define __NR_request_key	282
#define __NR_keyctl		283
#define __NR_openat		284
#define __NR_mkdirat		285
#define __NR_mknodat		286
#define __NR_fchownat		287
#define __NR_futimesat		288
#define __NR_fstatat64		289
#define __NR_unlinkat		290
#define __NR_renameat		291
#define __NR_linkat		292
#define __NR_symlinkat		293
#define __NR_readlinkat		294
#define __NR_fchmodat		295
#define __NR_faccessat		296
#define __NR_pselect6		297
#define __NR_ppoll		298
#define __NR_unshare		299
#define __NR_set_robust_list	300
#define __NR_get_robust_list	301
#define __NR_migrate_pages	302
#define __NR_mbind		303
#define __NR_get_mempolicy	304
#define __NR_set_mempolicy	305
#define __NR_kexec_load		306
#define __NR_move_pages		307
#define __NR_getcpu		308
#define __NR_epoll_pwait	309
#define __NR_utimensat		310
#define __NR_signalfd		311
#define __NR_timerfd_create	312
#define __NR_eventfd		313
#define __NR_fallocate		314
#define __NR_timerfd_settime	315
#define __NR_timerfd_gettime	316
#define __NR_signalfd4		317
#define __NR_eventfd2		318
#define __NR_epoll_create1	319
#define __NR_dup3		320
#define __NR_pipe2		321
#define __NR_inotify_init1	322
#define __NR_accept4		323
#define __NR_preadv		324
#define __NR_pwritev		325
#define __NR_rt_tgsigqueueinfo	326
#define __NR_perf_event_open	327
#define __NR_recvmmsg		328
#define __NR_fanotify_init	329
#define __NR_fanotify_mark	330
#define __NR_prlimit64		331
#define __NR_name_to_handle_at	332
#define __NR_open_by_handle_at	333
#define __NR_clock_adjtime	334
#define __NR_syncfs		335
#define __NR_sendmmsg		336
#define __NR_setns		337
#define __NR_process_vm_readv	338
#define __NR_process_vm_writev	339
#define __NR_kern_features	340
<<<<<<< HEAD

#define NR_syscalls		341
=======
#define __NR_kcmp		341

#define NR_syscalls		342
>>>>>>> 5f6c4ab6

/* Bitmask values returned from kern_features system call.  */
#define KERN_FEATURE_MIXED_MODE_STACK	0x00000001

#ifdef __32bit_syscall_numbers__
/* Sparc 32-bit only has the "setresuid32", "getresuid32" variants,
 * it never had the plain ones and there is no value to adding those
 * old versions into the syscall table.
 */
#define __IGNORE_setresuid
#define __IGNORE_getresuid
#define __IGNORE_setresgid
#define __IGNORE_getresgid
#endif

#endif /* _UAPI_SPARC_UNISTD_H */<|MERGE_RESOLUTION|>--- conflicted
+++ resolved
@@ -406,14 +406,9 @@
 #define __NR_process_vm_readv	338
 #define __NR_process_vm_writev	339
 #define __NR_kern_features	340
-<<<<<<< HEAD
-
-#define NR_syscalls		341
-=======
 #define __NR_kcmp		341
 
 #define NR_syscalls		342
->>>>>>> 5f6c4ab6
 
 /* Bitmask values returned from kern_features system call.  */
 #define KERN_FEATURE_MIXED_MODE_STACK	0x00000001

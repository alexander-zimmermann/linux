// SPDX-License-Identifier: (GPL-2.0+ OR MIT)
/*
 * Copyright 2022 NXP
 */

#include <dt-bindings/clock/imx93-clock.h>
#include <dt-bindings/dma/fsl-edma.h>
#include <dt-bindings/gpio/gpio.h>
#include <dt-bindings/input/input.h>
#include <dt-bindings/interrupt-controller/arm-gic.h>
#include <dt-bindings/power/fsl,imx93-power.h>
#include <dt-bindings/thermal/thermal.h>

#include "imx93-pinfunc.h"

/ {
	interrupt-parent = <&gic>;
	#address-cells = <2>;
	#size-cells = <2>;

	aliases {
		gpio0 = &gpio1;
		gpio1 = &gpio2;
		gpio2 = &gpio3;
		gpio3 = &gpio4;
		i2c0 = &lpi2c1;
		i2c1 = &lpi2c2;
		i2c2 = &lpi2c3;
		i2c3 = &lpi2c4;
		i2c4 = &lpi2c5;
		i2c5 = &lpi2c6;
		i2c6 = &lpi2c7;
		i2c7 = &lpi2c8;
		mmc0 = &usdhc1;
		mmc1 = &usdhc2;
		mmc2 = &usdhc3;
		serial0 = &lpuart1;
		serial1 = &lpuart2;
		serial2 = &lpuart3;
		serial3 = &lpuart4;
		serial4 = &lpuart5;
		serial5 = &lpuart6;
		serial6 = &lpuart7;
		serial7 = &lpuart8;
	};

	cpus {
		#address-cells = <1>;
		#size-cells = <0>;

		idle-states {
			entry-method = "psci";

			cpu_pd_wait: cpu-pd-wait {
				compatible = "arm,idle-state";
				arm,psci-suspend-param = <0x0010033>;
				local-timer-stop;
				entry-latency-us = <10000>;
				exit-latency-us = <7000>;
				min-residency-us = <27000>;
				wakeup-latency-us = <15000>;
			};
		};

		A55_0: cpu@0 {
			device_type = "cpu";
			compatible = "arm,cortex-a55";
			reg = <0x0>;
			enable-method = "psci";
			#cooling-cells = <2>;
			cpu-idle-states = <&cpu_pd_wait>;
		};

		A55_1: cpu@100 {
			device_type = "cpu";
			compatible = "arm,cortex-a55";
			reg = <0x100>;
			enable-method = "psci";
			#cooling-cells = <2>;
			cpu-idle-states = <&cpu_pd_wait>;
		};

	};

	osc_32k: clock-osc-32k {
		compatible = "fixed-clock";
		#clock-cells = <0>;
		clock-frequency = <32768>;
		clock-output-names = "osc_32k";
	};

	osc_24m: clock-osc-24m {
		compatible = "fixed-clock";
		#clock-cells = <0>;
		clock-frequency = <24000000>;
		clock-output-names = "osc_24m";
	};

	clk_ext1: clock-ext1 {
		compatible = "fixed-clock";
		#clock-cells = <0>;
		clock-frequency = <133000000>;
		clock-output-names = "clk_ext1";
	};

	pmu {
		compatible = "arm,cortex-a55-pmu";
		interrupts = <GIC_PPI 7 (GIC_CPU_MASK_SIMPLE(2) | IRQ_TYPE_LEVEL_HIGH)>;
	};

	psci {
		compatible = "arm,psci-1.0";
		method = "smc";
	};

	timer {
		compatible = "arm,armv8-timer";
		interrupts = <GIC_PPI 13 (GIC_CPU_MASK_SIMPLE(6) | IRQ_TYPE_LEVEL_LOW)>,
			     <GIC_PPI 14 (GIC_CPU_MASK_SIMPLE(6) | IRQ_TYPE_LEVEL_LOW)>,
			     <GIC_PPI 11 (GIC_CPU_MASK_SIMPLE(6) | IRQ_TYPE_LEVEL_LOW)>,
			     <GIC_PPI 10 (GIC_CPU_MASK_SIMPLE(6) | IRQ_TYPE_LEVEL_LOW)>;
		clock-frequency = <24000000>;
		arm,no-tick-in-suspend;
		interrupt-parent = <&gic>;
	};

	gic: interrupt-controller@48000000 {
		compatible = "arm,gic-v3";
		reg = <0 0x48000000 0 0x10000>,
		      <0 0x48040000 0 0xc0000>;
		#interrupt-cells = <3>;
		interrupt-controller;
		interrupts = <GIC_PPI 9 IRQ_TYPE_LEVEL_HIGH>;
		interrupt-parent = <&gic>;
	};

	thermal-zones {
		cpu-thermal {
			polling-delay-passive = <250>;
			polling-delay = <2000>;

			thermal-sensors = <&tmu 0>;

			trips {
				cpu_alert: cpu-alert {
					temperature = <80000>;
					hysteresis = <2000>;
					type = "passive";
				};

				cpu_crit: cpu-crit {
					temperature = <90000>;
					hysteresis = <2000>;
					type = "critical";
				};
			};

			cooling-maps {
				map0 {
					trip = <&cpu_alert>;
					cooling-device =
						<&A55_0 THERMAL_NO_LIMIT THERMAL_NO_LIMIT>,
						<&A55_1 THERMAL_NO_LIMIT THERMAL_NO_LIMIT>;
				};
			};
		};
	};

	cm33: remoteproc-cm33 {
		compatible = "fsl,imx93-cm33";
		clocks = <&clk IMX93_CLK_CM33_GATE>;
		status = "disabled";
	};

	mqs1: mqs1 {
		compatible = "fsl,imx93-mqs";
		gpr = <&aonmix_ns_gpr>;
		status = "disabled";
	};

	mqs2: mqs2 {
		compatible = "fsl,imx93-mqs";
		gpr = <&wakeupmix_gpr>;
		status = "disabled";
	};

<<<<<<< HEAD
=======
	usbphynop1: usbphynop1 {
		compatible = "usb-nop-xceiv";
		#phy-cells = <0>;
		clocks = <&clk IMX93_CLK_USB_PHY_BURUNIN>;
		clock-names = "main_clk";
	};

	usbphynop2: usbphynop2 {
		compatible = "usb-nop-xceiv";
		#phy-cells = <0>;
		clocks = <&clk IMX93_CLK_USB_PHY_BURUNIN>;
		clock-names = "main_clk";
	};

>>>>>>> 0c383648
	soc@0 {
		compatible = "simple-bus";
		#address-cells = <1>;
		#size-cells = <1>;
		ranges = <0x0 0x0 0x0 0x80000000>,
			 <0x28000000 0x0 0x28000000 0x10000000>;

		aips1: bus@44000000 {
			compatible = "fsl,aips-bus", "simple-bus";
			reg = <0x44000000 0x800000>;
			#address-cells = <1>;
			#size-cells = <1>;
			ranges;

			edma1: dma-controller@44000000 {
				compatible = "fsl,imx93-edma3";
				reg = <0x44000000 0x200000>;
				#dma-cells = <3>;
				dma-channels = <31>;
				interrupts = <GIC_SPI 95 IRQ_TYPE_LEVEL_HIGH>,  //  0: Reserved
					     <GIC_SPI 96 IRQ_TYPE_LEVEL_HIGH>,  //  1: CANFD1
					     <GIC_SPI 97 IRQ_TYPE_LEVEL_HIGH>,  //  2: Reserved
					     <GIC_SPI 98 IRQ_TYPE_LEVEL_HIGH>,  //  3: GPIO1 CH0
					     <GIC_SPI 99 IRQ_TYPE_LEVEL_HIGH>,  //  4: GPIO1 CH1
					     <GIC_SPI 100 IRQ_TYPE_LEVEL_HIGH>, //  5: I3C1 TO Bus
					     <GIC_SPI 101 IRQ_TYPE_LEVEL_HIGH>, //  6: I3C1 From Bus
					     <GIC_SPI 102 IRQ_TYPE_LEVEL_HIGH>, //  7: LPI2C1 M TX
					     <GIC_SPI 103 IRQ_TYPE_LEVEL_HIGH>, //  8: LPI2C1 S TX
					     <GIC_SPI 104 IRQ_TYPE_LEVEL_HIGH>, //  9: LPI2C2 M RX
					     <GIC_SPI 105 IRQ_TYPE_LEVEL_HIGH>, // 10: LPI2C2 S RX
					     <GIC_SPI 106 IRQ_TYPE_LEVEL_HIGH>, // 11: LPSPI1 TX
					     <GIC_SPI 107 IRQ_TYPE_LEVEL_HIGH>, // 12: LPSPI1 RX
					     <GIC_SPI 108 IRQ_TYPE_LEVEL_HIGH>, // 13: LPSPI2 TX
					     <GIC_SPI 109 IRQ_TYPE_LEVEL_HIGH>, // 14: LPSPI2 RX
					     <GIC_SPI 110 IRQ_TYPE_LEVEL_HIGH>, // 15: LPTMR1
					     <GIC_SPI 111 IRQ_TYPE_LEVEL_HIGH>, // 16: LPUART1 TX
					     <GIC_SPI 112 IRQ_TYPE_LEVEL_HIGH>, // 17: LPUART1 RX
					     <GIC_SPI 113 IRQ_TYPE_LEVEL_HIGH>, // 18: LPUART2 TX
					     <GIC_SPI 114 IRQ_TYPE_LEVEL_HIGH>, // 19: LPUART2 RX
					     <GIC_SPI 115 IRQ_TYPE_LEVEL_HIGH>, // 20: S400
					     <GIC_SPI 116 IRQ_TYPE_LEVEL_HIGH>, // 21: SAI TX
					     <GIC_SPI 117 IRQ_TYPE_LEVEL_HIGH>, // 22: SAI RX
					     <GIC_SPI 118 IRQ_TYPE_LEVEL_HIGH>, // 23: TPM1 CH0/CH2
					     <GIC_SPI 119 IRQ_TYPE_LEVEL_HIGH>, // 24: TPM1 CH1/CH3
					     <GIC_SPI 120 IRQ_TYPE_LEVEL_HIGH>, // 25: TPM1 Overflow
					     <GIC_SPI 121 IRQ_TYPE_LEVEL_HIGH>, // 26: TMP2 CH0/CH2
					     <GIC_SPI 122 IRQ_TYPE_LEVEL_HIGH>, // 27: TMP2 CH1/CH3
					     <GIC_SPI 123 IRQ_TYPE_LEVEL_HIGH>, // 28: TMP2 Overflow
					     <GIC_SPI 124 IRQ_TYPE_LEVEL_HIGH>, // 29: PDM
					     <GIC_SPI 125 IRQ_TYPE_LEVEL_HIGH>; // 30: ADC1
				clocks = <&clk IMX93_CLK_EDMA1_GATE>;
				clock-names = "dma";
			};

			aonmix_ns_gpr: syscon@44210000 {
				compatible = "fsl,imx93-aonmix-ns-syscfg", "syscon";
				reg = <0x44210000 0x1000>;
			};

			mu1: mailbox@44230000 {
				compatible = "fsl,imx93-mu", "fsl,imx8ulp-mu";
				reg = <0x44230000 0x10000>;
				interrupts = <GIC_SPI 22 IRQ_TYPE_LEVEL_HIGH>;
				clocks = <&clk IMX93_CLK_MU1_B_GATE>;
				#mbox-cells = <2>;
				status = "disabled";
			};

			system_counter: timer@44290000 {
				compatible = "nxp,sysctr-timer";
				reg = <0x44290000 0x30000>;
				interrupts = <GIC_SPI 74 IRQ_TYPE_LEVEL_HIGH>;
				clocks = <&osc_24m>;
				clock-names = "per";
				nxp,no-divider;
			};

			wdog1: watchdog@442d0000 {
				compatible = "fsl,imx93-wdt";
				reg = <0x442d0000 0x10000>;
				interrupts = <GIC_SPI 38 IRQ_TYPE_LEVEL_HIGH>;
				clocks = <&clk IMX93_CLK_WDOG1_GATE>;
				timeout-sec = <40>;
				status = "disabled";
			};

			wdog2: watchdog@442e0000 {
				compatible = "fsl,imx93-wdt";
				reg = <0x442e0000 0x10000>;
				interrupts = <GIC_SPI 39 IRQ_TYPE_LEVEL_HIGH>;
				clocks = <&clk IMX93_CLK_WDOG2_GATE>;
				timeout-sec = <40>;
				status = "disabled";
			};

			tpm1: pwm@44310000 {
				compatible = "fsl,imx7ulp-pwm";
				reg = <0x44310000 0x1000>;
				clocks = <&clk IMX93_CLK_TPM1_GATE>;
				#pwm-cells = <3>;
				status = "disabled";
			};

			tpm2: pwm@44320000 {
				compatible = "fsl,imx7ulp-pwm";
				reg = <0x44320000 0x10000>;
				clocks = <&clk IMX93_CLK_TPM2_GATE>;
				#pwm-cells = <3>;
				status = "disabled";
			};

			i3c1: i3c@44330000 {
				compatible = "silvaco,i3c-master-v1";
				reg = <0x44330000 0x10000>;
				interrupts = <GIC_SPI 12 IRQ_TYPE_LEVEL_HIGH>;
				#address-cells = <3>;
				#size-cells = <0>;
				clocks = <&clk IMX93_CLK_BUS_AON>,
					 <&clk IMX93_CLK_I3C1_GATE>,
					 <&clk IMX93_CLK_I3C1_SLOW>;
				clock-names = "pclk", "fast_clk", "slow_clk";
				status = "disabled";
			};

			lpi2c1: i2c@44340000 {
				compatible = "fsl,imx93-lpi2c", "fsl,imx7ulp-lpi2c";
				reg = <0x44340000 0x10000>;
				#address-cells = <1>;
				#size-cells = <0>;
				interrupts = <GIC_SPI 13 IRQ_TYPE_LEVEL_HIGH>;
				clocks = <&clk IMX93_CLK_LPI2C1_GATE>,
					 <&clk IMX93_CLK_BUS_AON>;
				clock-names = "per", "ipg";
				dmas = <&edma1 7 0 0>, <&edma1 8 0 FSL_EDMA_RX>;
				dma-names = "tx", "rx";
				status = "disabled";
			};

			lpi2c2: i2c@44350000 {
				compatible = "fsl,imx93-lpi2c", "fsl,imx7ulp-lpi2c";
				reg = <0x44350000 0x10000>;
				#address-cells = <1>;
				#size-cells = <0>;
				interrupts = <GIC_SPI 14 IRQ_TYPE_LEVEL_HIGH>;
				clocks = <&clk IMX93_CLK_LPI2C2_GATE>,
					 <&clk IMX93_CLK_BUS_AON>;
				clock-names = "per", "ipg";
				dmas = <&edma1 9 0 0>, <&edma1 10 0 FSL_EDMA_RX>;
				dma-names = "tx", "rx";
				status = "disabled";
			};

			lpspi1: spi@44360000 {
				#address-cells = <1>;
				#size-cells = <0>;
				compatible = "fsl,imx93-spi", "fsl,imx7ulp-spi";
				reg = <0x44360000 0x10000>;
				interrupts = <GIC_SPI 16 IRQ_TYPE_LEVEL_HIGH>;
				clocks = <&clk IMX93_CLK_LPSPI1_GATE>,
					 <&clk IMX93_CLK_BUS_AON>;
				clock-names = "per", "ipg";
				dmas = <&edma1 11 0 0>, <&edma1 12 0 FSL_EDMA_RX>;
				dma-names = "tx", "rx";
				status = "disabled";
			};

			lpspi2: spi@44370000 {
				#address-cells = <1>;
				#size-cells = <0>;
				compatible = "fsl,imx93-spi", "fsl,imx7ulp-spi";
				reg = <0x44370000 0x10000>;
				interrupts = <GIC_SPI 17 IRQ_TYPE_LEVEL_HIGH>;
				clocks = <&clk IMX93_CLK_LPSPI2_GATE>,
					 <&clk IMX93_CLK_BUS_AON>;
				clock-names = "per", "ipg";
				dmas = <&edma1 13 0 0>, <&edma1 14 0 FSL_EDMA_RX>;
				dma-names = "tx", "rx";
				status = "disabled";
			};

			lpuart1: serial@44380000 {
				compatible = "fsl,imx93-lpuart", "fsl,imx8ulp-lpuart", "fsl,imx7ulp-lpuart";
				reg = <0x44380000 0x1000>;
				interrupts = <GIC_SPI 19 IRQ_TYPE_LEVEL_HIGH>;
				clocks = <&clk IMX93_CLK_LPUART1_GATE>;
				clock-names = "ipg";
<<<<<<< HEAD
				dmas = <&edma1 17 0 1>, <&edma1 16 0 0>;
=======
				dmas = <&edma1 17 0 FSL_EDMA_RX>, <&edma1 16 0 0>;
>>>>>>> 0c383648
				dma-names = "rx", "tx";
				status = "disabled";
			};

			lpuart2: serial@44390000 {
				compatible = "fsl,imx93-lpuart", "fsl,imx8ulp-lpuart", "fsl,imx7ulp-lpuart";
				reg = <0x44390000 0x1000>;
				interrupts = <GIC_SPI 20 IRQ_TYPE_LEVEL_HIGH>;
				clocks = <&clk IMX93_CLK_LPUART2_GATE>;
				clock-names = "ipg";
<<<<<<< HEAD
				dmas = <&edma1 19 0 1>, <&edma1 18 0 0>;
=======
				dmas = <&edma1 19 0 FSL_EDMA_RX>, <&edma1 18 0 0>;
>>>>>>> 0c383648
				dma-names = "rx", "tx";
				status = "disabled";
			};

			flexcan1: can@443a0000 {
				compatible = "fsl,imx93-flexcan";
				reg = <0x443a0000 0x10000>;
				interrupts = <GIC_SPI 8 IRQ_TYPE_LEVEL_HIGH>;
				clocks = <&clk IMX93_CLK_BUS_AON>,
					 <&clk IMX93_CLK_CAN1_GATE>;
				clock-names = "ipg", "per";
				assigned-clocks = <&clk IMX93_CLK_CAN1>;
				assigned-clock-parents = <&clk IMX93_CLK_SYS_PLL_PFD1_DIV2>;
				assigned-clock-rates = <40000000>;
				fsl,clk-source = /bits/ 8 <0>;
				fsl,stop-mode = <&aonmix_ns_gpr 0x14 0>;
				status = "disabled";
			};

			sai1: sai@443b0000 {
				compatible = "fsl,imx93-sai";
				reg = <0x443b0000 0x10000>;
				interrupts = <GIC_SPI 45 IRQ_TYPE_LEVEL_HIGH>;
				clocks = <&clk IMX93_CLK_SAI1_IPG>, <&clk IMX93_CLK_DUMMY>,
					 <&clk IMX93_CLK_SAI1_GATE>, <&clk IMX93_CLK_DUMMY>,
					 <&clk IMX93_CLK_DUMMY>;
				clock-names = "bus", "mclk0", "mclk1", "mclk2", "mclk3";
<<<<<<< HEAD
				dmas = <&edma1 22 0 1>, <&edma1 21 0 0>;
=======
				dmas = <&edma1 22 0 FSL_EDMA_RX>, <&edma1 21 0 0>;
>>>>>>> 0c383648
				dma-names = "rx", "tx";
				status = "disabled";
			};

			iomuxc: pinctrl@443c0000 {
				compatible = "fsl,imx93-iomuxc";
				reg = <0x443c0000 0x10000>;
				status = "okay";
			};

			bbnsm: bbnsm@44440000 {
				compatible = "nxp,imx93-bbnsm", "syscon", "simple-mfd";
				reg = <0x44440000 0x10000>;

				bbnsm_rtc: rtc {
					compatible = "nxp,imx93-bbnsm-rtc";
					interrupts = <GIC_SPI 73 IRQ_TYPE_LEVEL_HIGH>;
				};

				bbnsm_pwrkey: pwrkey {
					compatible = "nxp,imx93-bbnsm-pwrkey";
					interrupts = <GIC_SPI 73 IRQ_TYPE_LEVEL_HIGH>;
					linux,code = <KEY_POWER>;
				};
			};

			clk: clock-controller@44450000 {
				compatible = "fsl,imx93-ccm";
				reg = <0x44450000 0x10000>;
				#clock-cells = <1>;
				clocks = <&osc_32k>, <&osc_24m>, <&clk_ext1>;
				clock-names = "osc_32k", "osc_24m", "clk_ext1";
				assigned-clocks = <&clk IMX93_CLK_AUDIO_PLL>;
				assigned-clock-rates = <393216000>;
				status = "okay";
			};

			src: system-controller@44460000 {
				compatible = "fsl,imx93-src", "syscon";
				reg = <0x44460000 0x10000>;
				#address-cells = <1>;
				#size-cells = <1>;
				ranges;

				mlmix: power-domain@44461800 {
					compatible = "fsl,imx93-src-slice";
					reg = <0x44461800 0x400>, <0x44464800 0x400>;
					#power-domain-cells = <0>;
					clocks = <&clk IMX93_CLK_ML_APB>,
						 <&clk IMX93_CLK_ML>;
				};

				mediamix: power-domain@44462400 {
					compatible = "fsl,imx93-src-slice";
					reg = <0x44462400 0x400>, <0x44465800 0x400>;
					#power-domain-cells = <0>;
					clocks = <&clk IMX93_CLK_NIC_MEDIA_GATE>,
						 <&clk IMX93_CLK_MEDIA_APB>;
				};
			};

			clock-controller@44480000 {
				compatible = "fsl,imx93-anatop";
				reg = <0x44480000 0x2000>;
				#clock-cells = <1>;
			};

			tmu: tmu@44482000 {
				compatible = "fsl,qoriq-tmu";
				reg = <0x44482000 0x1000>;
				interrupts = <GIC_SPI 83 IRQ_TYPE_LEVEL_HIGH>;
				clocks = <&clk IMX93_CLK_TMC_GATE>;
				little-endian;
				fsl,tmu-range = <0x800000da 0x800000e9
						 0x80000102 0x8000012a
						 0x80000166 0x800001a7
						 0x800001b6>;
				fsl,tmu-calibration = <0x00000000 0x0000000e
						       0x00000001 0x00000029
						       0x00000002 0x00000056
						       0x00000003 0x000000a2
						       0x00000004 0x00000116
						       0x00000005 0x00000195
						       0x00000006 0x000001b2>;
				#thermal-sensor-cells = <1>;
			};

			micfil: micfil@44520000 {
				compatible = "fsl,imx93-micfil";
				reg = <0x44520000 0x10000>;
				interrupts = <GIC_SPI 202 IRQ_TYPE_LEVEL_HIGH>,
					     <GIC_SPI 201 IRQ_TYPE_LEVEL_HIGH>,
					     <GIC_SPI 200 IRQ_TYPE_LEVEL_HIGH>,
					     <GIC_SPI 199 IRQ_TYPE_LEVEL_HIGH>;
				clocks = <&clk IMX93_CLK_PDM_IPG>,
					 <&clk IMX93_CLK_PDM_GATE>,
					 <&clk IMX93_CLK_AUDIO_PLL>;
				clock-names = "ipg_clk", "ipg_clk_app", "pll8k";
				dmas = <&edma1 29 0 5>;
				dma-names = "rx";
				status = "disabled";
			};

			adc1: adc@44530000 {
				compatible = "nxp,imx93-adc";
				reg = <0x44530000 0x10000>;
				interrupts = <GIC_SPI 217 IRQ_TYPE_LEVEL_HIGH>,
					     <GIC_SPI 218 IRQ_TYPE_LEVEL_HIGH>,
					     <GIC_SPI 219 IRQ_TYPE_LEVEL_HIGH>;
				clocks = <&clk IMX93_CLK_ADC1_GATE>;
				clock-names = "ipg";
				#io-channel-cells = <1>;
				status = "disabled";
			};
		};

		aips2: bus@42000000 {
			compatible = "fsl,aips-bus", "simple-bus";
			reg = <0x42000000 0x800000>;
			#address-cells = <1>;
			#size-cells = <1>;
			ranges;

			edma2: dma-controller@42000000 {
				compatible = "fsl,imx93-edma4";
				reg = <0x42000000 0x210000>;
				#dma-cells = <3>;
				dma-channels = <64>;
				interrupts = <GIC_SPI 128 IRQ_TYPE_LEVEL_HIGH>,
					     <GIC_SPI 128 IRQ_TYPE_LEVEL_HIGH>,
					     <GIC_SPI 129 IRQ_TYPE_LEVEL_HIGH>,
					     <GIC_SPI 129 IRQ_TYPE_LEVEL_HIGH>,
					     <GIC_SPI 130 IRQ_TYPE_LEVEL_HIGH>,
					     <GIC_SPI 130 IRQ_TYPE_LEVEL_HIGH>,
					     <GIC_SPI 131 IRQ_TYPE_LEVEL_HIGH>,
					     <GIC_SPI 131 IRQ_TYPE_LEVEL_HIGH>,
					     <GIC_SPI 132 IRQ_TYPE_LEVEL_HIGH>,
					     <GIC_SPI 132 IRQ_TYPE_LEVEL_HIGH>,
					     <GIC_SPI 133 IRQ_TYPE_LEVEL_HIGH>,
					     <GIC_SPI 133 IRQ_TYPE_LEVEL_HIGH>,
					     <GIC_SPI 134 IRQ_TYPE_LEVEL_HIGH>,
					     <GIC_SPI 134 IRQ_TYPE_LEVEL_HIGH>,
					     <GIC_SPI 135 IRQ_TYPE_LEVEL_HIGH>,
					     <GIC_SPI 135 IRQ_TYPE_LEVEL_HIGH>,
					     <GIC_SPI 136 IRQ_TYPE_LEVEL_HIGH>,
					     <GIC_SPI 136 IRQ_TYPE_LEVEL_HIGH>,
					     <GIC_SPI 137 IRQ_TYPE_LEVEL_HIGH>,
					     <GIC_SPI 137 IRQ_TYPE_LEVEL_HIGH>,
					     <GIC_SPI 138 IRQ_TYPE_LEVEL_HIGH>,
					     <GIC_SPI 138 IRQ_TYPE_LEVEL_HIGH>,
					     <GIC_SPI 139 IRQ_TYPE_LEVEL_HIGH>,
					     <GIC_SPI 139 IRQ_TYPE_LEVEL_HIGH>,
					     <GIC_SPI 140 IRQ_TYPE_LEVEL_HIGH>,
					     <GIC_SPI 140 IRQ_TYPE_LEVEL_HIGH>,
					     <GIC_SPI 141 IRQ_TYPE_LEVEL_HIGH>,
					     <GIC_SPI 141 IRQ_TYPE_LEVEL_HIGH>,
					     <GIC_SPI 142 IRQ_TYPE_LEVEL_HIGH>,
					     <GIC_SPI 142 IRQ_TYPE_LEVEL_HIGH>,
					     <GIC_SPI 143 IRQ_TYPE_LEVEL_HIGH>,
					     <GIC_SPI 143 IRQ_TYPE_LEVEL_HIGH>,
					     <GIC_SPI 144 IRQ_TYPE_LEVEL_HIGH>,
					     <GIC_SPI 144 IRQ_TYPE_LEVEL_HIGH>,
					     <GIC_SPI 145 IRQ_TYPE_LEVEL_HIGH>,
					     <GIC_SPI 145 IRQ_TYPE_LEVEL_HIGH>,
					     <GIC_SPI 146 IRQ_TYPE_LEVEL_HIGH>,
					     <GIC_SPI 146 IRQ_TYPE_LEVEL_HIGH>,
					     <GIC_SPI 147 IRQ_TYPE_LEVEL_HIGH>,
					     <GIC_SPI 147 IRQ_TYPE_LEVEL_HIGH>,
					     <GIC_SPI 148 IRQ_TYPE_LEVEL_HIGH>,
					     <GIC_SPI 148 IRQ_TYPE_LEVEL_HIGH>,
					     <GIC_SPI 149 IRQ_TYPE_LEVEL_HIGH>,
					     <GIC_SPI 149 IRQ_TYPE_LEVEL_HIGH>,
					     <GIC_SPI 150 IRQ_TYPE_LEVEL_HIGH>,
					     <GIC_SPI 150 IRQ_TYPE_LEVEL_HIGH>,
					     <GIC_SPI 151 IRQ_TYPE_LEVEL_HIGH>,
					     <GIC_SPI 151 IRQ_TYPE_LEVEL_HIGH>,
					     <GIC_SPI 152 IRQ_TYPE_LEVEL_HIGH>,
					     <GIC_SPI 152 IRQ_TYPE_LEVEL_HIGH>,
					     <GIC_SPI 153 IRQ_TYPE_LEVEL_HIGH>,
					     <GIC_SPI 153 IRQ_TYPE_LEVEL_HIGH>,
					     <GIC_SPI 154 IRQ_TYPE_LEVEL_HIGH>,
					     <GIC_SPI 154 IRQ_TYPE_LEVEL_HIGH>,
					     <GIC_SPI 155 IRQ_TYPE_LEVEL_HIGH>,
					     <GIC_SPI 155 IRQ_TYPE_LEVEL_HIGH>,
					     <GIC_SPI 156 IRQ_TYPE_LEVEL_HIGH>,
					     <GIC_SPI 156 IRQ_TYPE_LEVEL_HIGH>,
					     <GIC_SPI 157 IRQ_TYPE_LEVEL_HIGH>,
					     <GIC_SPI 157 IRQ_TYPE_LEVEL_HIGH>,
					     <GIC_SPI 158 IRQ_TYPE_LEVEL_HIGH>,
					     <GIC_SPI 158 IRQ_TYPE_LEVEL_HIGH>,
					     <GIC_SPI 159 IRQ_TYPE_LEVEL_HIGH>,
					     <GIC_SPI 159 IRQ_TYPE_LEVEL_HIGH>;
				clocks = <&clk IMX93_CLK_EDMA2_GATE>;
				clock-names = "dma";
			};

			wakeupmix_gpr: syscon@42420000 {
				compatible = "fsl,imx93-wakeupmix-syscfg", "syscon";
				reg = <0x42420000 0x1000>;
			};

			mu2: mailbox@42440000 {
				compatible = "fsl,imx93-mu", "fsl,imx8ulp-mu";
				reg = <0x42440000 0x10000>;
				interrupts = <GIC_SPI 24 IRQ_TYPE_LEVEL_HIGH>;
				clocks = <&clk IMX93_CLK_MU2_B_GATE>;
				#mbox-cells = <2>;
				status = "disabled";
			};

			wdog3: watchdog@42490000 {
				compatible = "fsl,imx93-wdt";
				reg = <0x42490000 0x10000>;
				interrupts = <GIC_SPI 79 IRQ_TYPE_LEVEL_HIGH>;
				clocks = <&clk IMX93_CLK_WDOG3_GATE>;
				timeout-sec = <40>;
				status = "disabled";
			};

			wdog4: watchdog@424a0000 {
				compatible = "fsl,imx93-wdt";
				reg = <0x424a0000 0x10000>;
				interrupts = <GIC_SPI 80 IRQ_TYPE_LEVEL_HIGH>;
				clocks = <&clk IMX93_CLK_WDOG4_GATE>;
				timeout-sec = <40>;
				status = "disabled";
			};

			wdog5: watchdog@424b0000 {
				compatible = "fsl,imx93-wdt";
				reg = <0x424b0000 0x10000>;
				interrupts = <GIC_SPI 81 IRQ_TYPE_LEVEL_HIGH>;
				clocks = <&clk IMX93_CLK_WDOG5_GATE>;
				timeout-sec = <40>;
				status = "disabled";
			};

			tpm3: pwm@424e0000 {
				compatible = "fsl,imx7ulp-pwm";
				reg = <0x424e0000 0x1000>;
				clocks = <&clk IMX93_CLK_TPM3_GATE>;
				#pwm-cells = <3>;
				status = "disabled";
			};

			tpm4: pwm@424f0000 {
				compatible = "fsl,imx7ulp-pwm";
				reg = <0x424f0000 0x10000>;
				clocks = <&clk IMX93_CLK_TPM4_GATE>;
				#pwm-cells = <3>;
				status = "disabled";
			};

			tpm5: pwm@42500000 {
				compatible = "fsl,imx7ulp-pwm";
				reg = <0x42500000 0x10000>;
				clocks = <&clk IMX93_CLK_TPM5_GATE>;
				#pwm-cells = <3>;
				status = "disabled";
			};

			tpm6: pwm@42510000 {
				compatible = "fsl,imx7ulp-pwm";
				reg = <0x42510000 0x10000>;
				clocks = <&clk IMX93_CLK_TPM6_GATE>;
				#pwm-cells = <3>;
				status = "disabled";
			};

			i3c2: i3c@42520000 {
				compatible = "silvaco,i3c-master-v1";
				reg = <0x42520000 0x10000>;
				interrupts = <GIC_SPI 61 IRQ_TYPE_LEVEL_HIGH>;
				#address-cells = <3>;
				#size-cells = <0>;
				clocks = <&clk IMX93_CLK_BUS_WAKEUP>,
					 <&clk IMX93_CLK_I3C2_GATE>,
					 <&clk IMX93_CLK_I3C2_SLOW>;
				clock-names = "pclk", "fast_clk", "slow_clk";
				status = "disabled";
			};

			lpi2c3: i2c@42530000 {
				compatible = "fsl,imx93-lpi2c", "fsl,imx7ulp-lpi2c";
				reg = <0x42530000 0x10000>;
				#address-cells = <1>;
				#size-cells = <0>;
				interrupts = <GIC_SPI 62 IRQ_TYPE_LEVEL_HIGH>;
				clocks = <&clk IMX93_CLK_LPI2C3_GATE>,
					 <&clk IMX93_CLK_BUS_WAKEUP>;
				clock-names = "per", "ipg";
				dmas = <&edma2 8 0 0>, <&edma2 9 0 FSL_EDMA_RX>;
				dma-names = "tx", "rx";
				status = "disabled";
			};

			lpi2c4: i2c@42540000 {
				compatible = "fsl,imx93-lpi2c", "fsl,imx7ulp-lpi2c";
				reg = <0x42540000 0x10000>;
				#address-cells = <1>;
				#size-cells = <0>;
				interrupts = <GIC_SPI 63 IRQ_TYPE_LEVEL_HIGH>;
				clocks = <&clk IMX93_CLK_LPI2C4_GATE>,
					 <&clk IMX93_CLK_BUS_WAKEUP>;
				clock-names = "per", "ipg";
				dmas = <&edma2 10 0 0>, <&edma2 11 0 FSL_EDMA_RX>;
				dma-names = "tx", "rx";
				status = "disabled";
			};

			lpspi3: spi@42550000 {
				#address-cells = <1>;
				#size-cells = <0>;
				compatible = "fsl,imx93-spi", "fsl,imx7ulp-spi";
				reg = <0x42550000 0x10000>;
				interrupts = <GIC_SPI 65 IRQ_TYPE_LEVEL_HIGH>;
				clocks = <&clk IMX93_CLK_LPSPI3_GATE>,
					 <&clk IMX93_CLK_BUS_WAKEUP>;
				clock-names = "per", "ipg";
				dmas = <&edma2 12 0 0>, <&edma2 13 0 FSL_EDMA_RX>;
				dma-names = "tx", "rx";
				status = "disabled";
			};

			lpspi4: spi@42560000 {
				#address-cells = <1>;
				#size-cells = <0>;
				compatible = "fsl,imx93-spi", "fsl,imx7ulp-spi";
				reg = <0x42560000 0x10000>;
				interrupts = <GIC_SPI 66 IRQ_TYPE_LEVEL_HIGH>;
				clocks = <&clk IMX93_CLK_LPSPI4_GATE>,
					 <&clk IMX93_CLK_BUS_WAKEUP>;
				clock-names = "per", "ipg";
				dmas = <&edma2 14 0 0>, <&edma2 15 0 FSL_EDMA_RX>;
				dma-names = "tx", "rx";
				status = "disabled";
			};

			lpuart3: serial@42570000 {
				compatible = "fsl,imx93-lpuart", "fsl,imx8ulp-lpuart", "fsl,imx7ulp-lpuart";
				reg = <0x42570000 0x1000>;
				interrupts = <GIC_SPI 68 IRQ_TYPE_LEVEL_HIGH>;
				clocks = <&clk IMX93_CLK_LPUART3_GATE>;
				clock-names = "ipg";
<<<<<<< HEAD
				dmas = <&edma2 18 0 1>, <&edma2 17 0 0>;
=======
				dmas = <&edma2 18 0 FSL_EDMA_RX>, <&edma2 17 0 0>;
>>>>>>> 0c383648
				dma-names = "rx", "tx";
				status = "disabled";
			};

			lpuart4: serial@42580000 {
				compatible = "fsl,imx93-lpuart", "fsl,imx8ulp-lpuart", "fsl,imx7ulp-lpuart";
				reg = <0x42580000 0x1000>;
				interrupts = <GIC_SPI 69 IRQ_TYPE_LEVEL_HIGH>;
				clocks = <&clk IMX93_CLK_LPUART4_GATE>;
				clock-names = "ipg";
<<<<<<< HEAD
				dmas = <&edma2 20 0 1>, <&edma2 19 0 0>;
=======
				dmas = <&edma2 20 0 FSL_EDMA_RX>, <&edma2 19 0 0>;
>>>>>>> 0c383648
				dma-names = "rx", "tx";
				status = "disabled";
			};

			lpuart5: serial@42590000 {
				compatible = "fsl,imx93-lpuart", "fsl,imx8ulp-lpuart", "fsl,imx7ulp-lpuart";
				reg = <0x42590000 0x1000>;
				interrupts = <GIC_SPI 70 IRQ_TYPE_LEVEL_HIGH>;
				clocks = <&clk IMX93_CLK_LPUART5_GATE>;
				clock-names = "ipg";
<<<<<<< HEAD
				dmas = <&edma2 22 0 1>, <&edma2 21 0 0>;
=======
				dmas = <&edma2 22 0 FSL_EDMA_RX>, <&edma2 21 0 0>;
>>>>>>> 0c383648
				dma-names = "rx", "tx";
				status = "disabled";
			};

			lpuart6: serial@425a0000 {
				compatible = "fsl,imx93-lpuart", "fsl,imx8ulp-lpuart", "fsl,imx7ulp-lpuart";
				reg = <0x425a0000 0x1000>;
				interrupts = <GIC_SPI 71 IRQ_TYPE_LEVEL_HIGH>;
				clocks = <&clk IMX93_CLK_LPUART6_GATE>;
				clock-names = "ipg";
<<<<<<< HEAD
				dmas = <&edma2 24 0 1>, <&edma2 23 0 0>;
=======
				dmas = <&edma2 24 0 FSL_EDMA_RX>, <&edma2 23 0 0>;
>>>>>>> 0c383648
				dma-names = "rx", "tx";
				status = "disabled";
			};

			flexcan2: can@425b0000 {
				compatible = "fsl,imx93-flexcan";
				reg = <0x425b0000 0x10000>;
				interrupts = <GIC_SPI 51 IRQ_TYPE_LEVEL_HIGH>;
				clocks = <&clk IMX93_CLK_BUS_WAKEUP>,
					 <&clk IMX93_CLK_CAN2_GATE>;
				clock-names = "ipg", "per";
				assigned-clocks = <&clk IMX93_CLK_CAN2>;
				assigned-clock-parents = <&clk IMX93_CLK_SYS_PLL_PFD1_DIV2>;
				assigned-clock-rates = <40000000>;
				fsl,clk-source = /bits/ 8 <0>;
				fsl,stop-mode = <&wakeupmix_gpr 0x0c 2>;
				status = "disabled";
			};

			flexspi1: spi@425e0000 {
				compatible = "nxp,imx8mm-fspi";
				reg = <0x425e0000 0x10000>, <0x28000000 0x10000000>;
				reg-names = "fspi_base", "fspi_mmap";
				#address-cells = <1>;
				#size-cells = <0>;
				interrupts = <GIC_SPI 55 IRQ_TYPE_LEVEL_HIGH>;
				clocks = <&clk IMX93_CLK_FLEXSPI1_GATE>,
					 <&clk IMX93_CLK_FLEXSPI1_GATE>;
				clock-names = "fspi_en", "fspi";
				assigned-clocks = <&clk IMX93_CLK_FLEXSPI1>;
				assigned-clock-parents = <&clk IMX93_CLK_SYS_PLL_PFD1>;
				status = "disabled";
			};

			sai2: sai@42650000 {
				compatible = "fsl,imx93-sai";
				reg = <0x42650000 0x10000>;
				interrupts = <GIC_SPI 170 IRQ_TYPE_LEVEL_HIGH>;
				clocks = <&clk IMX93_CLK_SAI2_IPG>, <&clk IMX93_CLK_DUMMY>,
					 <&clk IMX93_CLK_SAI2_GATE>, <&clk IMX93_CLK_DUMMY>,
					 <&clk IMX93_CLK_DUMMY>;
				clock-names = "bus", "mclk0", "mclk1", "mclk2", "mclk3";
<<<<<<< HEAD
				dmas = <&edma2 59 0 1>, <&edma2 58 0 0>;
=======
				dmas = <&edma2 59 0 FSL_EDMA_RX>, <&edma2 58 0 0>;
>>>>>>> 0c383648
				dma-names = "rx", "tx";
				status = "disabled";
			};

			sai3: sai@42660000 {
				compatible = "fsl,imx93-sai";
				reg = <0x42660000 0x10000>;
				interrupts = <GIC_SPI 171 IRQ_TYPE_LEVEL_HIGH>;
				clocks = <&clk IMX93_CLK_SAI3_IPG>, <&clk IMX93_CLK_DUMMY>,
					 <&clk IMX93_CLK_SAI3_GATE>, <&clk IMX93_CLK_DUMMY>,
					 <&clk IMX93_CLK_DUMMY>;
				clock-names = "bus", "mclk0", "mclk1", "mclk2", "mclk3";
<<<<<<< HEAD
				dmas = <&edma2 61 0 1>, <&edma2 60 0 0>;
=======
				dmas = <&edma2 61 0 FSL_EDMA_RX>, <&edma2 60 0 0>;
>>>>>>> 0c383648
				dma-names = "rx", "tx";
				status = "disabled";
			};

			xcvr: xcvr@42680000 {
				compatible = "fsl,imx93-xcvr";
				reg = <0x42680000 0x800>,
				      <0x42680800 0x400>,
				      <0x42680c00 0x080>,
				      <0x42680e00 0x080>;
				reg-names = "ram", "regs", "rxfifo", "txfifo";
				interrupts = <GIC_SPI 203 IRQ_TYPE_LEVEL_HIGH>,
					     <GIC_SPI 204 IRQ_TYPE_LEVEL_HIGH>;
				clocks = <&clk IMX93_CLK_BUS_WAKEUP>,
					 <&clk IMX93_CLK_SPDIF_GATE>,
					 <&clk IMX93_CLK_DUMMY>,
					 <&clk IMX93_CLK_AUD_XCVR_GATE>;
				clock-names = "ipg", "phy", "spba", "pll_ipg";
<<<<<<< HEAD
				dmas = <&edma2 65 0 1>, <&edma2 66 0 0>;
=======
				dmas = <&edma2 65 0 FSL_EDMA_RX>, <&edma2 66 0 0>;
>>>>>>> 0c383648
				dma-names = "rx", "tx";
				status = "disabled";
			};

			lpuart7: serial@42690000 {
				compatible = "fsl,imx93-lpuart", "fsl,imx8ulp-lpuart", "fsl,imx7ulp-lpuart";
				reg = <0x42690000 0x1000>;
				interrupts = <GIC_SPI 210 IRQ_TYPE_LEVEL_HIGH>;
				clocks = <&clk IMX93_CLK_LPUART7_GATE>;
				clock-names = "ipg";
<<<<<<< HEAD
				dmas = <&edma2 88 0 1>, <&edma2 87 0 0>;
=======
				dmas = <&edma2 88 0 FSL_EDMA_RX>, <&edma2 87 0 0>;
>>>>>>> 0c383648
				dma-names = "rx", "tx";
				status = "disabled";
			};

			lpuart8: serial@426a0000 {
				compatible = "fsl,imx93-lpuart", "fsl,imx8ulp-lpuart", "fsl,imx7ulp-lpuart";
				reg = <0x426a0000 0x1000>;
				interrupts = <GIC_SPI 211 IRQ_TYPE_LEVEL_HIGH>;
				clocks = <&clk IMX93_CLK_LPUART8_GATE>;
				clock-names = "ipg";
<<<<<<< HEAD
				dmas = <&edma2 90 0 1>, <&edma2 89 0 0>;
=======
				dmas = <&edma2 90 0 FSL_EDMA_RX>, <&edma2 89 0 0>;
>>>>>>> 0c383648
				dma-names = "rx", "tx";
				status = "disabled";
			};

			lpi2c5: i2c@426b0000 {
				compatible = "fsl,imx93-lpi2c", "fsl,imx7ulp-lpi2c";
				reg = <0x426b0000 0x10000>;
				#address-cells = <1>;
				#size-cells = <0>;
				interrupts = <GIC_SPI 195 IRQ_TYPE_LEVEL_HIGH>;
				clocks = <&clk IMX93_CLK_LPI2C5_GATE>,
					 <&clk IMX93_CLK_BUS_WAKEUP>;
				clock-names = "per", "ipg";
				dmas = <&edma2 71 0 0>, <&edma2 72 0 FSL_EDMA_RX>;
				dma-names = "tx", "rx";
				status = "disabled";
			};

			lpi2c6: i2c@426c0000 {
				compatible = "fsl,imx93-lpi2c", "fsl,imx7ulp-lpi2c";
				reg = <0x426c0000 0x10000>;
				#address-cells = <1>;
				#size-cells = <0>;
				interrupts = <GIC_SPI 196 IRQ_TYPE_LEVEL_HIGH>;
				clocks = <&clk IMX93_CLK_LPI2C6_GATE>,
					 <&clk IMX93_CLK_BUS_WAKEUP>;
				clock-names = "per", "ipg";
				dmas = <&edma2 73 0 0>, <&edma2 74 0 FSL_EDMA_RX>;
				dma-names = "tx", "rx";
				status = "disabled";
			};

			lpi2c7: i2c@426d0000 {
				compatible = "fsl,imx93-lpi2c", "fsl,imx7ulp-lpi2c";
				reg = <0x426d0000 0x10000>;
				#address-cells = <1>;
				#size-cells = <0>;
				interrupts = <GIC_SPI 197 IRQ_TYPE_LEVEL_HIGH>;
				clocks = <&clk IMX93_CLK_LPI2C7_GATE>,
					 <&clk IMX93_CLK_BUS_WAKEUP>;
				clock-names = "per", "ipg";
				dmas = <&edma2 75 0 0>, <&edma2 76 0 FSL_EDMA_RX>;
				dma-names = "tx", "rx";
				status = "disabled";
			};

			lpi2c8: i2c@426e0000 {
				compatible = "fsl,imx93-lpi2c", "fsl,imx7ulp-lpi2c";
				reg = <0x426e0000 0x10000>;
				#address-cells = <1>;
				#size-cells = <0>;
				interrupts = <GIC_SPI 198 IRQ_TYPE_LEVEL_HIGH>;
				clocks = <&clk IMX93_CLK_LPI2C8_GATE>,
					 <&clk IMX93_CLK_BUS_WAKEUP>;
				clock-names = "per", "ipg";
				dmas = <&edma2 77 0 0>, <&edma2 78 0 FSL_EDMA_RX>;
				dma-names = "tx", "rx";
				status = "disabled";
			};

			lpspi5: spi@426f0000 {
				#address-cells = <1>;
				#size-cells = <0>;
				compatible = "fsl,imx93-spi", "fsl,imx7ulp-spi";
				reg = <0x426f0000 0x10000>;
				interrupts = <GIC_SPI 191 IRQ_TYPE_LEVEL_HIGH>;
				clocks = <&clk IMX93_CLK_LPSPI5_GATE>,
					 <&clk IMX93_CLK_BUS_WAKEUP>;
				clock-names = "per", "ipg";
				dmas = <&edma2 79 0 0>, <&edma2 80 0 FSL_EDMA_RX>;
				dma-names = "tx", "rx";
				status = "disabled";
			};

			lpspi6: spi@42700000 {
				#address-cells = <1>;
				#size-cells = <0>;
				compatible = "fsl,imx93-spi", "fsl,imx7ulp-spi";
				reg = <0x42700000 0x10000>;
				interrupts = <GIC_SPI 192 IRQ_TYPE_LEVEL_HIGH>;
				clocks = <&clk IMX93_CLK_LPSPI6_GATE>,
					 <&clk IMX93_CLK_BUS_WAKEUP>;
				clock-names = "per", "ipg";
				dmas = <&edma2 81 0 0>, <&edma2 82 0 FSL_EDMA_RX>;
				dma-names = "tx", "rx";
				status = "disabled";
			};

			lpspi7: spi@42710000 {
				#address-cells = <1>;
				#size-cells = <0>;
				compatible = "fsl,imx93-spi", "fsl,imx7ulp-spi";
				reg = <0x42710000 0x10000>;
				interrupts = <GIC_SPI 193 IRQ_TYPE_LEVEL_HIGH>;
				clocks = <&clk IMX93_CLK_LPSPI7_GATE>,
					 <&clk IMX93_CLK_BUS_WAKEUP>;
				clock-names = "per", "ipg";
				dmas = <&edma2 83 0 0>, <&edma2 84 0 FSL_EDMA_RX>;
				dma-names = "tx", "rx";
				status = "disabled";
			};

			lpspi8: spi@42720000 {
				#address-cells = <1>;
				#size-cells = <0>;
				compatible = "fsl,imx93-spi", "fsl,imx7ulp-spi";
				reg = <0x42720000 0x10000>;
				interrupts = <GIC_SPI 194 IRQ_TYPE_LEVEL_HIGH>;
				clocks = <&clk IMX93_CLK_LPSPI8_GATE>,
					 <&clk IMX93_CLK_BUS_WAKEUP>;
				clock-names = "per", "ipg";
				dmas = <&edma2 85 0 0>, <&edma2 86 0 FSL_EDMA_RX>;
				dma-names = "tx", "rx";
				status = "disabled";
			};

		};

		aips3: bus@42800000 {
			compatible = "fsl,aips-bus", "simple-bus";
			reg = <0x42800000 0x800000>;
			#address-cells = <1>;
			#size-cells = <1>;
			ranges;

			usdhc1: mmc@42850000 {
				compatible = "fsl,imx93-usdhc", "fsl,imx8mm-usdhc";
				reg = <0x42850000 0x10000>;
				interrupts = <GIC_SPI 86 IRQ_TYPE_LEVEL_HIGH>;
				clocks = <&clk IMX93_CLK_BUS_WAKEUP>,
					 <&clk IMX93_CLK_WAKEUP_AXI>,
					 <&clk IMX93_CLK_USDHC1_GATE>;
				clock-names = "ipg", "ahb", "per";
				assigned-clocks = <&clk IMX93_CLK_USDHC1>;
				assigned-clock-parents = <&clk IMX93_CLK_SYS_PLL_PFD1>;
				assigned-clock-rates = <400000000>;
				bus-width = <8>;
				fsl,tuning-start-tap = <1>;
				fsl,tuning-step = <2>;
				status = "disabled";
			};

			usdhc2: mmc@42860000 {
				compatible = "fsl,imx93-usdhc", "fsl,imx8mm-usdhc";
				reg = <0x42860000 0x10000>;
				interrupts = <GIC_SPI 87 IRQ_TYPE_LEVEL_HIGH>;
				clocks = <&clk IMX93_CLK_BUS_WAKEUP>,
					 <&clk IMX93_CLK_WAKEUP_AXI>,
					 <&clk IMX93_CLK_USDHC2_GATE>;
				clock-names = "ipg", "ahb", "per";
				assigned-clocks = <&clk IMX93_CLK_USDHC2>;
				assigned-clock-parents = <&clk IMX93_CLK_SYS_PLL_PFD1>;
				assigned-clock-rates = <400000000>;
				bus-width = <4>;
				fsl,tuning-start-tap = <1>;
				fsl,tuning-step = <2>;
				status = "disabled";
			};

			fec: ethernet@42890000 {
				compatible = "fsl,imx93-fec", "fsl,imx8mq-fec", "fsl,imx6sx-fec";
				reg = <0x42890000 0x10000>;
				interrupts = <GIC_SPI 179 IRQ_TYPE_LEVEL_HIGH>,
					     <GIC_SPI 180 IRQ_TYPE_LEVEL_HIGH>,
					     <GIC_SPI 181 IRQ_TYPE_LEVEL_HIGH>,
					     <GIC_SPI 182 IRQ_TYPE_LEVEL_HIGH>;
				clocks = <&clk IMX93_CLK_ENET1_GATE>,
					 <&clk IMX93_CLK_ENET1_GATE>,
					 <&clk IMX93_CLK_ENET_TIMER1>,
					 <&clk IMX93_CLK_ENET_REF>,
					 <&clk IMX93_CLK_ENET_REF_PHY>;
				clock-names = "ipg", "ahb", "ptp",
					      "enet_clk_ref", "enet_out";
				assigned-clocks = <&clk IMX93_CLK_ENET_TIMER1>,
						  <&clk IMX93_CLK_ENET_REF>,
						  <&clk IMX93_CLK_ENET_REF_PHY>;
				assigned-clock-parents = <&clk IMX93_CLK_SYS_PLL_PFD1_DIV2>,
							 <&clk IMX93_CLK_SYS_PLL_PFD0_DIV2>,
							 <&clk IMX93_CLK_SYS_PLL_PFD1_DIV2>;
				assigned-clock-rates = <100000000>, <250000000>, <50000000>;
				fsl,num-tx-queues = <3>;
				fsl,num-rx-queues = <3>;
				fsl,stop-mode = <&wakeupmix_gpr 0x0c 1>;
				nvmem-cells = <&eth_mac1>;
				nvmem-cell-names = "mac-address";
				status = "disabled";
			};

			eqos: ethernet@428a0000 {
				compatible = "nxp,imx93-dwmac-eqos", "snps,dwmac-5.10a";
				reg = <0x428a0000 0x10000>;
				interrupts = <GIC_SPI 184 IRQ_TYPE_LEVEL_HIGH>,
					     <GIC_SPI 183 IRQ_TYPE_LEVEL_HIGH>;
				interrupt-names = "macirq", "eth_wake_irq";
				clocks = <&clk IMX93_CLK_ENET_QOS_GATE>,
					 <&clk IMX93_CLK_ENET_QOS_GATE>,
					 <&clk IMX93_CLK_ENET_TIMER2>,
					 <&clk IMX93_CLK_ENET>,
					 <&clk IMX93_CLK_ENET_QOS_GATE>;
				clock-names = "stmmaceth", "pclk", "ptp_ref", "tx", "mem";
				assigned-clocks = <&clk IMX93_CLK_ENET_TIMER2>,
						  <&clk IMX93_CLK_ENET>;
				assigned-clock-parents = <&clk IMX93_CLK_SYS_PLL_PFD1_DIV2>,
							 <&clk IMX93_CLK_SYS_PLL_PFD0_DIV2>;
				assigned-clock-rates = <100000000>, <250000000>;
				intf_mode = <&wakeupmix_gpr 0x28>;
				snps,clk-csr = <0>;
				nvmem-cells = <&eth_mac2>;
				nvmem-cell-names = "mac-address";
				status = "disabled";
			};

			usdhc3: mmc@428b0000 {
				compatible = "fsl,imx93-usdhc", "fsl,imx8mm-usdhc";
				reg = <0x428b0000 0x10000>;
				interrupts = <GIC_SPI 205 IRQ_TYPE_LEVEL_HIGH>;
				clocks = <&clk IMX93_CLK_BUS_WAKEUP>,
					 <&clk IMX93_CLK_WAKEUP_AXI>,
					 <&clk IMX93_CLK_USDHC3_GATE>;
				clock-names = "ipg", "ahb", "per";
				assigned-clocks = <&clk IMX93_CLK_USDHC3>;
				assigned-clock-parents = <&clk IMX93_CLK_SYS_PLL_PFD1>;
				assigned-clock-rates = <400000000>;
				bus-width = <4>;
				fsl,tuning-start-tap = <1>;
				fsl,tuning-step = <2>;
				status = "disabled";
			};
		};

		gpio2: gpio@43810000 {
			compatible = "fsl,imx93-gpio", "fsl,imx8ulp-gpio";
			reg = <0x43810000 0x1000>;
			gpio-controller;
			#gpio-cells = <2>;
			interrupts = <GIC_SPI 57 IRQ_TYPE_LEVEL_HIGH>,
				     <GIC_SPI 58 IRQ_TYPE_LEVEL_HIGH>;
			interrupt-controller;
			#interrupt-cells = <2>;
			clocks = <&clk IMX93_CLK_GPIO2_GATE>,
				 <&clk IMX93_CLK_GPIO2_GATE>;
			clock-names = "gpio", "port";
			gpio-ranges = <&iomuxc 0 4 30>;
		};

		gpio3: gpio@43820000 {
			compatible = "fsl,imx93-gpio", "fsl,imx8ulp-gpio";
			reg = <0x43820000 0x1000>;
			gpio-controller;
			#gpio-cells = <2>;
			interrupts = <GIC_SPI 59 IRQ_TYPE_LEVEL_HIGH>,
				     <GIC_SPI 60 IRQ_TYPE_LEVEL_HIGH>;
			interrupt-controller;
			#interrupt-cells = <2>;
			clocks = <&clk IMX93_CLK_GPIO3_GATE>,
				 <&clk IMX93_CLK_GPIO3_GATE>;
			clock-names = "gpio", "port";
			gpio-ranges = <&iomuxc 0 84 8>, <&iomuxc 8 66 18>,
				      <&iomuxc 26 34 2>, <&iomuxc 28 0 4>;
		};

		gpio4: gpio@43830000 {
			compatible = "fsl,imx93-gpio", "fsl,imx8ulp-gpio";
			reg = <0x43830000 0x1000>;
			gpio-controller;
			#gpio-cells = <2>;
			interrupts = <GIC_SPI 189 IRQ_TYPE_LEVEL_HIGH>,
				     <GIC_SPI 190 IRQ_TYPE_LEVEL_HIGH>;
			interrupt-controller;
			#interrupt-cells = <2>;
			clocks = <&clk IMX93_CLK_GPIO4_GATE>,
				 <&clk IMX93_CLK_GPIO4_GATE>;
			clock-names = "gpio", "port";
			gpio-ranges = <&iomuxc 0 38 28>, <&iomuxc 28 36 2>;
		};

		gpio1: gpio@47400000 {
			compatible = "fsl,imx93-gpio", "fsl,imx8ulp-gpio";
			reg = <0x47400000 0x1000>;
			gpio-controller;
			#gpio-cells = <2>;
			interrupts = <GIC_SPI 10 IRQ_TYPE_LEVEL_HIGH>,
				     <GIC_SPI 11 IRQ_TYPE_LEVEL_HIGH>;
			interrupt-controller;
			#interrupt-cells = <2>;
			clocks = <&clk IMX93_CLK_GPIO1_GATE>,
				 <&clk IMX93_CLK_GPIO1_GATE>;
			clock-names = "gpio", "port";
			gpio-ranges = <&iomuxc 0 92 16>;
		};

		ocotp: efuse@47510000 {
			compatible = "fsl,imx93-ocotp", "syscon";
			reg = <0x47510000 0x10000>;
			#address-cells = <1>;
			#size-cells = <1>;

			eth_mac1: mac-address@4ec {
				reg = <0x4ec 0x6>;
			};

			eth_mac2: mac-address@4f2 {
				reg = <0x4f2 0x6>;
			};

		};

		s4muap: mailbox@47520000 {
			compatible = "fsl,imx93-mu-s4";
			reg = <0x47520000 0x10000>;
			interrupts = <GIC_SPI 31 IRQ_TYPE_LEVEL_HIGH>,
				     <GIC_SPI 30 IRQ_TYPE_LEVEL_HIGH>;
			interrupt-names = "tx", "rx";
			#mbox-cells = <2>;
		};

		media_blk_ctrl: system-controller@4ac10000 {
			compatible = "fsl,imx93-media-blk-ctrl", "syscon";
			reg = <0x4ac10000 0x10000>;
			power-domains = <&mediamix>;
			clocks = <&clk IMX93_CLK_MEDIA_APB>,
				 <&clk IMX93_CLK_MEDIA_AXI>,
				 <&clk IMX93_CLK_NIC_MEDIA_GATE>,
				 <&clk IMX93_CLK_MEDIA_DISP_PIX>,
				 <&clk IMX93_CLK_CAM_PIX>,
				 <&clk IMX93_CLK_PXP_GATE>,
				 <&clk IMX93_CLK_LCDIF_GATE>,
				 <&clk IMX93_CLK_ISI_GATE>,
				 <&clk IMX93_CLK_MIPI_CSI_GATE>,
				 <&clk IMX93_CLK_MIPI_DSI_GATE>;
			clock-names = "apb", "axi", "nic", "disp", "cam",
				      "pxp", "lcdif", "isi", "csi", "dsi";
			#power-domain-cells = <1>;
			status = "disabled";
		};

		usbotg1: usb@4c100000 {
			compatible = "fsl,imx93-usb", "fsl,imx7d-usb", "fsl,imx27-usb";
			reg = <0x4c100000 0x200>;
			interrupts = <GIC_SPI 187 IRQ_TYPE_LEVEL_HIGH>;
			clocks = <&clk IMX93_CLK_USB_CONTROLLER_GATE>,
				 <&clk IMX93_CLK_HSIO_32K_GATE>;
			clock-names = "usb_ctrl_root", "usb_wakeup";
			assigned-clocks = <&clk IMX93_CLK_HSIO>;
			assigned-clock-parents = <&clk IMX93_CLK_SYS_PLL_PFD1_DIV2>;
			assigned-clock-rates = <133000000>;
			phys = <&usbphynop1>;
			fsl,usbmisc = <&usbmisc1 0>;
			status = "disabled";
		};

		usbmisc1: usbmisc@4c100200 {
			compatible = "fsl,imx8mm-usbmisc", "fsl,imx7d-usbmisc",
				     "fsl,imx6q-usbmisc";
			reg = <0x4c100200 0x200>;
			#index-cells = <1>;
		};

		usbotg2: usb@4c200000 {
			compatible = "fsl,imx93-usb", "fsl,imx7d-usb", "fsl,imx27-usb";
			reg = <0x4c200000 0x200>;
			interrupts = <GIC_SPI 188 IRQ_TYPE_LEVEL_HIGH>;
			clocks = <&clk IMX93_CLK_USB_CONTROLLER_GATE>,
				 <&clk IMX93_CLK_HSIO_32K_GATE>;
			clock-names = "usb_ctrl_root", "usb_wakeup";
			assigned-clocks = <&clk IMX93_CLK_HSIO>;
			assigned-clock-parents = <&clk IMX93_CLK_SYS_PLL_PFD1_DIV2>;
			assigned-clock-rates = <133000000>;
			phys = <&usbphynop2>;
			fsl,usbmisc = <&usbmisc2 0>;
			status = "disabled";
		};

		usbmisc2: usbmisc@4c200200 {
			compatible = "fsl,imx8mm-usbmisc", "fsl,imx7d-usbmisc",
				     "fsl,imx6q-usbmisc";
			reg = <0x4c200200 0x200>;
			#index-cells = <1>;
		};

		ddr-pmu@4e300dc0 {
			compatible = "fsl,imx93-ddr-pmu";
			reg = <0x4e300dc0 0x200>;
			interrupts = <GIC_SPI 90 IRQ_TYPE_LEVEL_HIGH>;
		};
	};
};<|MERGE_RESOLUTION|>--- conflicted
+++ resolved
@@ -184,8 +184,6 @@
 		status = "disabled";
 	};
 
-<<<<<<< HEAD
-=======
 	usbphynop1: usbphynop1 {
 		compatible = "usb-nop-xceiv";
 		#phy-cells = <0>;
@@ -200,7 +198,6 @@
 		clock-names = "main_clk";
 	};
 
->>>>>>> 0c383648
 	soc@0 {
 		compatible = "simple-bus";
 		#address-cells = <1>;
@@ -387,11 +384,7 @@
 				interrupts = <GIC_SPI 19 IRQ_TYPE_LEVEL_HIGH>;
 				clocks = <&clk IMX93_CLK_LPUART1_GATE>;
 				clock-names = "ipg";
-<<<<<<< HEAD
-				dmas = <&edma1 17 0 1>, <&edma1 16 0 0>;
-=======
 				dmas = <&edma1 17 0 FSL_EDMA_RX>, <&edma1 16 0 0>;
->>>>>>> 0c383648
 				dma-names = "rx", "tx";
 				status = "disabled";
 			};
@@ -402,11 +395,7 @@
 				interrupts = <GIC_SPI 20 IRQ_TYPE_LEVEL_HIGH>;
 				clocks = <&clk IMX93_CLK_LPUART2_GATE>;
 				clock-names = "ipg";
-<<<<<<< HEAD
-				dmas = <&edma1 19 0 1>, <&edma1 18 0 0>;
-=======
 				dmas = <&edma1 19 0 FSL_EDMA_RX>, <&edma1 18 0 0>;
->>>>>>> 0c383648
 				dma-names = "rx", "tx";
 				status = "disabled";
 			};
@@ -434,11 +423,7 @@
 					 <&clk IMX93_CLK_SAI1_GATE>, <&clk IMX93_CLK_DUMMY>,
 					 <&clk IMX93_CLK_DUMMY>;
 				clock-names = "bus", "mclk0", "mclk1", "mclk2", "mclk3";
-<<<<<<< HEAD
-				dmas = <&edma1 22 0 1>, <&edma1 21 0 0>;
-=======
 				dmas = <&edma1 22 0 FSL_EDMA_RX>, <&edma1 21 0 0>;
->>>>>>> 0c383648
 				dma-names = "rx", "tx";
 				status = "disabled";
 			};
@@ -783,11 +768,7 @@
 				interrupts = <GIC_SPI 68 IRQ_TYPE_LEVEL_HIGH>;
 				clocks = <&clk IMX93_CLK_LPUART3_GATE>;
 				clock-names = "ipg";
-<<<<<<< HEAD
-				dmas = <&edma2 18 0 1>, <&edma2 17 0 0>;
-=======
 				dmas = <&edma2 18 0 FSL_EDMA_RX>, <&edma2 17 0 0>;
->>>>>>> 0c383648
 				dma-names = "rx", "tx";
 				status = "disabled";
 			};
@@ -798,11 +779,7 @@
 				interrupts = <GIC_SPI 69 IRQ_TYPE_LEVEL_HIGH>;
 				clocks = <&clk IMX93_CLK_LPUART4_GATE>;
 				clock-names = "ipg";
-<<<<<<< HEAD
-				dmas = <&edma2 20 0 1>, <&edma2 19 0 0>;
-=======
 				dmas = <&edma2 20 0 FSL_EDMA_RX>, <&edma2 19 0 0>;
->>>>>>> 0c383648
 				dma-names = "rx", "tx";
 				status = "disabled";
 			};
@@ -813,11 +790,7 @@
 				interrupts = <GIC_SPI 70 IRQ_TYPE_LEVEL_HIGH>;
 				clocks = <&clk IMX93_CLK_LPUART5_GATE>;
 				clock-names = "ipg";
-<<<<<<< HEAD
-				dmas = <&edma2 22 0 1>, <&edma2 21 0 0>;
-=======
 				dmas = <&edma2 22 0 FSL_EDMA_RX>, <&edma2 21 0 0>;
->>>>>>> 0c383648
 				dma-names = "rx", "tx";
 				status = "disabled";
 			};
@@ -828,11 +801,7 @@
 				interrupts = <GIC_SPI 71 IRQ_TYPE_LEVEL_HIGH>;
 				clocks = <&clk IMX93_CLK_LPUART6_GATE>;
 				clock-names = "ipg";
-<<<<<<< HEAD
-				dmas = <&edma2 24 0 1>, <&edma2 23 0 0>;
-=======
 				dmas = <&edma2 24 0 FSL_EDMA_RX>, <&edma2 23 0 0>;
->>>>>>> 0c383648
 				dma-names = "rx", "tx";
 				status = "disabled";
 			};
@@ -875,11 +844,7 @@
 					 <&clk IMX93_CLK_SAI2_GATE>, <&clk IMX93_CLK_DUMMY>,
 					 <&clk IMX93_CLK_DUMMY>;
 				clock-names = "bus", "mclk0", "mclk1", "mclk2", "mclk3";
-<<<<<<< HEAD
-				dmas = <&edma2 59 0 1>, <&edma2 58 0 0>;
-=======
 				dmas = <&edma2 59 0 FSL_EDMA_RX>, <&edma2 58 0 0>;
->>>>>>> 0c383648
 				dma-names = "rx", "tx";
 				status = "disabled";
 			};
@@ -892,11 +857,7 @@
 					 <&clk IMX93_CLK_SAI3_GATE>, <&clk IMX93_CLK_DUMMY>,
 					 <&clk IMX93_CLK_DUMMY>;
 				clock-names = "bus", "mclk0", "mclk1", "mclk2", "mclk3";
-<<<<<<< HEAD
-				dmas = <&edma2 61 0 1>, <&edma2 60 0 0>;
-=======
 				dmas = <&edma2 61 0 FSL_EDMA_RX>, <&edma2 60 0 0>;
->>>>>>> 0c383648
 				dma-names = "rx", "tx";
 				status = "disabled";
 			};
@@ -915,11 +876,7 @@
 					 <&clk IMX93_CLK_DUMMY>,
 					 <&clk IMX93_CLK_AUD_XCVR_GATE>;
 				clock-names = "ipg", "phy", "spba", "pll_ipg";
-<<<<<<< HEAD
-				dmas = <&edma2 65 0 1>, <&edma2 66 0 0>;
-=======
 				dmas = <&edma2 65 0 FSL_EDMA_RX>, <&edma2 66 0 0>;
->>>>>>> 0c383648
 				dma-names = "rx", "tx";
 				status = "disabled";
 			};
@@ -930,11 +887,7 @@
 				interrupts = <GIC_SPI 210 IRQ_TYPE_LEVEL_HIGH>;
 				clocks = <&clk IMX93_CLK_LPUART7_GATE>;
 				clock-names = "ipg";
-<<<<<<< HEAD
-				dmas = <&edma2 88 0 1>, <&edma2 87 0 0>;
-=======
 				dmas = <&edma2 88 0 FSL_EDMA_RX>, <&edma2 87 0 0>;
->>>>>>> 0c383648
 				dma-names = "rx", "tx";
 				status = "disabled";
 			};
@@ -945,11 +898,7 @@
 				interrupts = <GIC_SPI 211 IRQ_TYPE_LEVEL_HIGH>;
 				clocks = <&clk IMX93_CLK_LPUART8_GATE>;
 				clock-names = "ipg";
-<<<<<<< HEAD
-				dmas = <&edma2 90 0 1>, <&edma2 89 0 0>;
-=======
 				dmas = <&edma2 90 0 FSL_EDMA_RX>, <&edma2 89 0 0>;
->>>>>>> 0c383648
 				dma-names = "rx", "tx";
 				status = "disabled";
 			};

/*
 * Copyright (c) 2010 Broadcom Corporation
 *
 * Permission to use, copy, modify, and/or distribute this software for any
 * purpose with or without fee is hereby granted, provided that the above
 * copyright notice and this permission notice appear in all copies.
 *
 * THE SOFTWARE IS PROVIDED "AS IS" AND THE AUTHOR DISCLAIMS ALL WARRANTIES
 * WITH REGARD TO THIS SOFTWARE INCLUDING ALL IMPLIED WARRANTIES OF
 * MERCHANTABILITY AND FITNESS. IN NO EVENT SHALL THE AUTHOR BE LIABLE FOR ANY
 * SPECIAL, DIRECT, INDIRECT, OR CONSEQUENTIAL DAMAGES OR ANY DAMAGES
 * WHATSOEVER RESULTING FROM LOSS OF USE, DATA OR PROFITS, WHETHER IN AN ACTION
 * OF CONTRACT, NEGLIGENCE OR OTHER TORTIOUS ACTION, ARISING OUT OF OR IN
 * CONNECTION WITH THE USE OR PERFORMANCE OF THIS SOFTWARE.
 */
#include <linux/types.h>
#include <linux/netdevice.h>
#include <bcmdefs.h>
#include <bcmdevs.h>
#include <bcmutils.h>
#include <sdio.h>		/* SDIO Device and Protocol Specs */
#include <sdioh.h>		/* SDIO Host Controller Specification */
#include <bcmsdbus.h>		/* bcmsdh to/from specific controller APIs */
#include <sdiovar.h>		/* ioctl/iovars */

#include <linux/mmc/core.h>
#include <linux/mmc/sdio_func.h>
#include <linux/mmc/sdio_ids.h>
#include <linux/suspend.h>

#include <dngl_stats.h>
#include <dhd.h>

#include "bcmsdh_sdmmc.h"

extern int sdio_function_init(void);
extern void sdio_function_cleanup(void);

#if !defined(OOB_INTR_ONLY)
static void IRQHandler(struct sdio_func *func);
static void IRQHandlerF2(struct sdio_func *func);
#endif				/* !defined(OOB_INTR_ONLY) */
static int sdioh_sdmmc_get_cisaddr(sdioh_info_t *sd, u32 regaddr);
extern int sdio_reset_comm(struct mmc_card *card);

extern PBCMSDH_SDMMC_INSTANCE gInstance;

uint sd_sdmode = SDIOH_MODE_SD4;	/* Use SD4 mode by default */
uint sd_f2_blocksize = 512;	/* Default blocksize */

uint sd_divisor = 2;		/* Default 48MHz/2 = 24MHz */

uint sd_power = 1;		/* Default to SD Slot powered ON */
uint sd_clock = 1;		/* Default to SD Clock turned ON */
uint sd_hiok = false;		/* Don't use hi-speed mode by default */
uint sd_msglevel = 0x01;
uint sd_use_dma = true;
DHD_PM_RESUME_WAIT_INIT(sdioh_request_byte_wait);
DHD_PM_RESUME_WAIT_INIT(sdioh_request_word_wait);
DHD_PM_RESUME_WAIT_INIT(sdioh_request_packet_wait);
DHD_PM_RESUME_WAIT_INIT(sdioh_request_buffer_wait);

#define DMA_ALIGN_MASK	0x03

int sdioh_sdmmc_card_regread(sdioh_info_t *sd, int func, u32 regaddr,
			     int regsize, u32 *data);

void sdioh_sdio_set_host_pm_flags(int flag)
{
	if (sdio_set_host_pm_flags(gInstance->func[1], flag))
		printk(KERN_ERR "%s: Failed to set pm_flags 0x%08x\n",\
			 __func__, (unsigned int)flag);
}

static int sdioh_sdmmc_card_enablefuncs(sdioh_info_t *sd)
{
	int err_ret;
	u32 fbraddr;
	u8 func;

	sd_trace(("%s\n", __func__));

	/* Get the Card's common CIS address */
	sd->com_cis_ptr = sdioh_sdmmc_get_cisaddr(sd, SDIOD_CCCR_CISPTR_0);
	sd->func_cis_ptr[0] = sd->com_cis_ptr;
	sd_info(("%s: Card's Common CIS Ptr = 0x%x\n", __func__,
		 sd->com_cis_ptr));

	/* Get the Card's function CIS (for each function) */
	for (fbraddr = SDIOD_FBR_STARTADDR, func = 1;
	     func <= sd->num_funcs; func++, fbraddr += SDIOD_FBR_SIZE) {
		sd->func_cis_ptr[func] =
		    sdioh_sdmmc_get_cisaddr(sd, SDIOD_FBR_CISPTR_0 + fbraddr);
		sd_info(("%s: Function %d CIS Ptr = 0x%x\n", __func__, func,
			 sd->func_cis_ptr[func]));
	}

	sd->func_cis_ptr[0] = sd->com_cis_ptr;
	sd_info(("%s: Card's Common CIS Ptr = 0x%x\n", __func__,
		 sd->com_cis_ptr));

	/* Enable Function 1 */
	sdio_claim_host(gInstance->func[1]);
	err_ret = sdio_enable_func(gInstance->func[1]);
	sdio_release_host(gInstance->func[1]);
	if (err_ret) {
		sd_err(("bcmsdh_sdmmc: Failed to enable F1 Err: 0x%08x",
			err_ret));
	}

	return false;
}

/*
 *	Public entry points & extern's
 */
sdioh_info_t *sdioh_attach(void *bar0, uint irq)
{
	sdioh_info_t *sd;
	int err_ret;

	sd_trace(("%s\n", __func__));

	if (gInstance == NULL) {
		sd_err(("%s: SDIO Device not present\n", __func__));
		return NULL;
	}

	sd = kzalloc(sizeof(sdioh_info_t), GFP_ATOMIC);
	if (sd == NULL) {
		sd_err(("sdioh_attach: out of memory\n"));
		return NULL;
	}
	if (sdioh_sdmmc_osinit(sd) != 0) {
		sd_err(("%s:sdioh_sdmmc_osinit() failed\n", __func__));
		kfree(sd);
		return NULL;
	}

	sd->num_funcs = 2;
	sd->sd_blockmode = true;
	sd->use_client_ints = true;
	sd->client_block_size[0] = 64;

	gInstance->sd = sd;

	/* Claim host controller */
	sdio_claim_host(gInstance->func[1]);

	sd->client_block_size[1] = 64;
	err_ret = sdio_set_block_size(gInstance->func[1], 64);
	if (err_ret)
		sd_err(("bcmsdh_sdmmc: Failed to set F1 blocksize\n"));

	/* Release host controller F1 */
	sdio_release_host(gInstance->func[1]);

	if (gInstance->func[2]) {
		/* Claim host controller F2 */
		sdio_claim_host(gInstance->func[2]);

		sd->client_block_size[2] = sd_f2_blocksize;
		err_ret =
		    sdio_set_block_size(gInstance->func[2], sd_f2_blocksize);
		if (err_ret)
			sd_err(("bcmsdh_sdmmc: Failed to set F2 blocksize "
				"to %d\n", sd_f2_blocksize));

		/* Release host controller F2 */
		sdio_release_host(gInstance->func[2]);
	}

	sdioh_sdmmc_card_enablefuncs(sd);

	sd_trace(("%s: Done\n", __func__));
	return sd;
}

extern SDIOH_API_RC sdioh_detach(sdioh_info_t *sd)
{
	sd_trace(("%s\n", __func__));

	if (sd) {

		/* Disable Function 2 */
		sdio_claim_host(gInstance->func[2]);
		sdio_disable_func(gInstance->func[2]);
		sdio_release_host(gInstance->func[2]);

		/* Disable Function 1 */
		sdio_claim_host(gInstance->func[1]);
		sdio_disable_func(gInstance->func[1]);
		sdio_release_host(gInstance->func[1]);

		/* deregister irq */
		sdioh_sdmmc_osfree(sd);

		kfree(sd);
	}
	return SDIOH_API_RC_SUCCESS;
}

#if defined(OOB_INTR_ONLY) && defined(HW_OOB)

extern SDIOH_API_RC sdioh_enable_func_intr(void)
{
	u8 reg;
	int err;

	if (gInstance->func[0]) {
		sdio_claim_host(gInstance->func[0]);

		reg = sdio_readb(gInstance->func[0], SDIOD_CCCR_INTEN, &err);
		if (err) {
			sd_err(("%s: error for read SDIO_CCCR_IENx : 0x%x\n",
				__func__, err));
			sdio_release_host(gInstance->func[0]);
			return SDIOH_API_RC_FAIL;
		}

		/* Enable F1 and F2 interrupts, set master enable */
		reg |=
		    (INTR_CTL_FUNC1_EN | INTR_CTL_FUNC2_EN |
		     INTR_CTL_MASTER_EN);

		sdio_writeb(gInstance->func[0], reg, SDIOD_CCCR_INTEN, &err);
		sdio_release_host(gInstance->func[0]);

		if (err) {
			sd_err(("%s: error for write SDIO_CCCR_IENx : 0x%x\n",
				__func__, err));
			return SDIOH_API_RC_FAIL;
		}
	}

	return SDIOH_API_RC_SUCCESS;
}

extern SDIOH_API_RC sdioh_disable_func_intr(void)
{
	u8 reg;
	int err;

	if (gInstance->func[0]) {
		sdio_claim_host(gInstance->func[0]);
		reg = sdio_readb(gInstance->func[0], SDIOD_CCCR_INTEN, &err);
		if (err) {
			sd_err(("%s: error for read SDIO_CCCR_IENx : 0x%x\n",
				__func__, err));
			sdio_release_host(gInstance->func[0]);
			return SDIOH_API_RC_FAIL;
		}

		reg &= ~(INTR_CTL_FUNC1_EN | INTR_CTL_FUNC2_EN);
		/* Disable master interrupt with the last function interrupt */
		if (!(reg & 0xFE))
			reg = 0;
		sdio_writeb(gInstance->func[0], reg, SDIOD_CCCR_INTEN, &err);

		sdio_release_host(gInstance->func[0]);
		if (err) {
			sd_err(("%s: error for write SDIO_CCCR_IENx : 0x%x\n",
				__func__, err));
			return SDIOH_API_RC_FAIL;
		}
	}
	return SDIOH_API_RC_SUCCESS;
}
#endif				/* defined(OOB_INTR_ONLY) && defined(HW_OOB) */

/* Configure callback to client when we receive client interrupt */
extern SDIOH_API_RC
sdioh_interrupt_register(sdioh_info_t *sd, sdioh_cb_fn_t fn, void *argh)
{
	sd_trace(("%s: Entering\n", __func__));
	if (fn == NULL) {
		sd_err(("%s: interrupt handler is NULL, not registering\n",
			__func__));
		return SDIOH_API_RC_FAIL;
	}
#if !defined(OOB_INTR_ONLY)
	sd->intr_handler = fn;
	sd->intr_handler_arg = argh;
	sd->intr_handler_valid = true;

	/* register and unmask irq */
	if (gInstance->func[2]) {
		sdio_claim_host(gInstance->func[2]);
		sdio_claim_irq(gInstance->func[2], IRQHandlerF2);
		sdio_release_host(gInstance->func[2]);
	}

	if (gInstance->func[1]) {
		sdio_claim_host(gInstance->func[1]);
		sdio_claim_irq(gInstance->func[1], IRQHandler);
		sdio_release_host(gInstance->func[1]);
	}
#elif defined(HW_OOB)
	sdioh_enable_func_intr();
#endif				/* defined(OOB_INTR_ONLY) */
	return SDIOH_API_RC_SUCCESS;
}

extern SDIOH_API_RC sdioh_interrupt_deregister(sdioh_info_t *sd)
{
	sd_trace(("%s: Entering\n", __func__));

#if !defined(OOB_INTR_ONLY)
	if (gInstance->func[1]) {
		/* register and unmask irq */
		sdio_claim_host(gInstance->func[1]);
		sdio_release_irq(gInstance->func[1]);
		sdio_release_host(gInstance->func[1]);
	}

	if (gInstance->func[2]) {
		/* Claim host controller F2 */
		sdio_claim_host(gInstance->func[2]);
		sdio_release_irq(gInstance->func[2]);
		/* Release host controller F2 */
		sdio_release_host(gInstance->func[2]);
	}

	sd->intr_handler_valid = false;
	sd->intr_handler = NULL;
	sd->intr_handler_arg = NULL;
#elif defined(HW_OOB)
	sdioh_disable_func_intr();
#endif				/*  !defined(OOB_INTR_ONLY) */
	return SDIOH_API_RC_SUCCESS;
}

extern SDIOH_API_RC sdioh_interrupt_query(sdioh_info_t *sd, bool *onoff)
{
	sd_trace(("%s: Entering\n", __func__));
	*onoff = sd->client_intr_enabled;
	return SDIOH_API_RC_SUCCESS;
}

#if defined(DHD_DEBUG)
extern bool sdioh_interrupt_pending(sdioh_info_t *sd)
{
	return 0;
}
#endif

uint sdioh_query_iofnum(sdioh_info_t *sd)
{
	return sd->num_funcs;
}

/* IOVar table */
enum {
	IOV_MSGLEVEL = 1,
	IOV_BLOCKMODE,
	IOV_BLOCKSIZE,
	IOV_DMA,
	IOV_USEINTS,
	IOV_NUMINTS,
	IOV_NUMLOCALINTS,
	IOV_HOSTREG,
	IOV_DEVREG,
	IOV_DIVISOR,
	IOV_SDMODE,
	IOV_HISPEED,
	IOV_HCIREGS,
	IOV_POWER,
	IOV_CLOCK,
	IOV_RXCHAIN
};

const bcm_iovar_t sdioh_iovars[] = {
	{"sd_msglevel", IOV_MSGLEVEL, 0, IOVT_UINT32, 0},
	{"sd_blockmode", IOV_BLOCKMODE, 0, IOVT_BOOL, 0},
	{"sd_blocksize", IOV_BLOCKSIZE, 0, IOVT_UINT32, 0},/* ((fn << 16) |
								 size) */
	{"sd_dma", IOV_DMA, 0, IOVT_BOOL, 0},
	{"sd_ints", IOV_USEINTS, 0, IOVT_BOOL, 0},
	{"sd_numints", IOV_NUMINTS, 0, IOVT_UINT32, 0},
	{"sd_numlocalints", IOV_NUMLOCALINTS, 0, IOVT_UINT32, 0},
	{"sd_hostreg", IOV_HOSTREG, 0, IOVT_BUFFER, sizeof(sdreg_t)}
	,
	{"sd_devreg", IOV_DEVREG, 0, IOVT_BUFFER, sizeof(sdreg_t)}
	,
	{"sd_divisor", IOV_DIVISOR, 0, IOVT_UINT32, 0}
	,
	{"sd_power", IOV_POWER, 0, IOVT_UINT32, 0}
	,
	{"sd_clock", IOV_CLOCK, 0, IOVT_UINT32, 0}
	,
	{"sd_mode", IOV_SDMODE, 0, IOVT_UINT32, 100}
	,
	{"sd_highspeed", IOV_HISPEED, 0, IOVT_UINT32, 0}
	,
	{"sd_rxchain", IOV_RXCHAIN, 0, IOVT_BOOL, 0}
	,
	{NULL, 0, 0, 0, 0}
};

int
sdioh_iovar_op(sdioh_info_t *si, const char *name,
	       void *params, int plen, void *arg, int len, bool set)
{
	const bcm_iovar_t *vi = NULL;
	int bcmerror = 0;
	int val_size;
	s32 int_val = 0;
	bool bool_val;
	u32 actionid;

	ASSERT(name);
	ASSERT(len >= 0);

	/* Get must have return space; Set does not take qualifiers */
	ASSERT(set || (arg && len));
	ASSERT(!set || (!params && !plen));

	sd_trace(("%s: Enter (%s %s)\n", __func__, (set ? "set" : "get"),
		  name));

	vi = bcm_iovar_lookup(sdioh_iovars, name);
	if (vi == NULL) {
		bcmerror = -ENOTSUPP;
		goto exit;
	}

	bcmerror = bcm_iovar_lencheck(vi, arg, len, set);
	if (bcmerror != 0)
		goto exit;

	/* Set up params so get and set can share the convenience variables */
	if (params == NULL) {
		params = arg;
		plen = len;
	}

	if (vi->type == IOVT_VOID)
		val_size = 0;
	else if (vi->type == IOVT_BUFFER)
		val_size = len;
	else
		val_size = sizeof(int);

	if (plen >= (int)sizeof(int_val))
		memcpy(&int_val, params, sizeof(int_val));

	bool_val = (int_val != 0) ? true : false;

	actionid = set ? IOV_SVAL(vi->varid) : IOV_GVAL(vi->varid);
	switch (actionid) {
	case IOV_GVAL(IOV_MSGLEVEL):
		int_val = (s32) sd_msglevel;
		memcpy(arg, &int_val, val_size);
		break;

	case IOV_SVAL(IOV_MSGLEVEL):
		sd_msglevel = int_val;
		break;

	case IOV_GVAL(IOV_BLOCKMODE):
		int_val = (s32) si->sd_blockmode;
		memcpy(arg, &int_val, val_size);
		break;

	case IOV_SVAL(IOV_BLOCKMODE):
		si->sd_blockmode = (bool) int_val;
		/* Haven't figured out how to make non-block mode with DMA */
		break;

	case IOV_GVAL(IOV_BLOCKSIZE):
		if ((u32) int_val > si->num_funcs) {
			bcmerror = -EINVAL;
			break;
		}
		int_val = (s32) si->client_block_size[int_val];
		memcpy(arg, &int_val, val_size);
		break;

	case IOV_SVAL(IOV_BLOCKSIZE):
		{
			uint func = ((u32) int_val >> 16);
			uint blksize = (u16) int_val;
			uint maxsize;

			if (func > si->num_funcs) {
				bcmerror = -EINVAL;
				break;
			}

			switch (func) {
			case 0:
				maxsize = 32;
				break;
			case 1:
				maxsize = BLOCK_SIZE_4318;
				break;
			case 2:
				maxsize = BLOCK_SIZE_4328;
				break;
			default:
				maxsize = 0;
			}
			if (blksize > maxsize) {
				bcmerror = -EINVAL;
				break;
			}
			if (!blksize)
				blksize = maxsize;

			/* Now set it */
			si->client_block_size[func] = blksize;

			break;
		}

	case IOV_GVAL(IOV_RXCHAIN):
		int_val = false;
		memcpy(arg, &int_val, val_size);
		break;

	case IOV_GVAL(IOV_DMA):
		int_val = (s32) si->sd_use_dma;
		memcpy(arg, &int_val, val_size);
		break;

	case IOV_SVAL(IOV_DMA):
		si->sd_use_dma = (bool) int_val;
		break;

	case IOV_GVAL(IOV_USEINTS):
		int_val = (s32) si->use_client_ints;
		memcpy(arg, &int_val, val_size);
		break;

	case IOV_SVAL(IOV_USEINTS):
		si->use_client_ints = (bool) int_val;
		if (si->use_client_ints)
			si->intmask |= CLIENT_INTR;
		else
			si->intmask &= ~CLIENT_INTR;

		break;

	case IOV_GVAL(IOV_DIVISOR):
		int_val = (u32) sd_divisor;
		memcpy(arg, &int_val, val_size);
		break;

	case IOV_SVAL(IOV_DIVISOR):
		sd_divisor = int_val;
		break;

	case IOV_GVAL(IOV_POWER):
		int_val = (u32) sd_power;
		memcpy(arg, &int_val, val_size);
		break;

	case IOV_SVAL(IOV_POWER):
		sd_power = int_val;
		break;

	case IOV_GVAL(IOV_CLOCK):
		int_val = (u32) sd_clock;
		memcpy(arg, &int_val, val_size);
		break;

	case IOV_SVAL(IOV_CLOCK):
		sd_clock = int_val;
		break;

	case IOV_GVAL(IOV_SDMODE):
		int_val = (u32) sd_sdmode;
		memcpy(arg, &int_val, val_size);
		break;

	case IOV_SVAL(IOV_SDMODE):
		sd_sdmode = int_val;
		break;

	case IOV_GVAL(IOV_HISPEED):
		int_val = (u32) sd_hiok;
		memcpy(arg, &int_val, val_size);
		break;

	case IOV_SVAL(IOV_HISPEED):
		sd_hiok = int_val;
		break;

	case IOV_GVAL(IOV_NUMINTS):
		int_val = (s32) si->intrcount;
		memcpy(arg, &int_val, val_size);
		break;

	case IOV_GVAL(IOV_NUMLOCALINTS):
		int_val = (s32) 0;
		memcpy(arg, &int_val, val_size);
		break;

	case IOV_GVAL(IOV_HOSTREG):
		{
			sdreg_t *sd_ptr = (sdreg_t *) params;

			if (sd_ptr->offset < SD_SysAddr
			    || sd_ptr->offset > SD_MaxCurCap) {
				sd_err(("%s: bad offset 0x%x\n", __func__,
					sd_ptr->offset));
				bcmerror = -EINVAL;
				break;
			}

			sd_trace(("%s: rreg%d at offset %d\n", __func__,
				  (sd_ptr->offset & 1) ? 8
				  : ((sd_ptr->offset & 2) ? 16 : 32),
				  sd_ptr->offset));
			if (sd_ptr->offset & 1)
				int_val = 8;	/* sdioh_sdmmc_rreg8(si,
						 sd_ptr->offset); */
			else if (sd_ptr->offset & 2)
				int_val = 16;	/* sdioh_sdmmc_rreg16(si,
						 sd_ptr->offset); */
			else
				int_val = 32;	/* sdioh_sdmmc_rreg(si,
						 sd_ptr->offset); */

			memcpy(arg, &int_val, sizeof(int_val));
			break;
		}

	case IOV_SVAL(IOV_HOSTREG):
		{
			sdreg_t *sd_ptr = (sdreg_t *) params;

			if (sd_ptr->offset < SD_SysAddr
			    || sd_ptr->offset > SD_MaxCurCap) {
				sd_err(("%s: bad offset 0x%x\n", __func__,
					sd_ptr->offset));
				bcmerror = -EINVAL;
				break;
			}

			sd_trace(("%s: wreg%d value 0x%08x at offset %d\n",
				  __func__, sd_ptr->value,
				  (sd_ptr->offset & 1) ? 8
				  : ((sd_ptr->offset & 2) ? 16 : 32),
				  sd_ptr->offset));
			break;
		}

	case IOV_GVAL(IOV_DEVREG):
		{
			sdreg_t *sd_ptr = (sdreg_t *) params;
			u8 data = 0;

			if (sdioh_cfg_read
			    (si, sd_ptr->func, sd_ptr->offset, &data)) {
				bcmerror = -EIO;
				break;
			}

			int_val = (int)data;
			memcpy(arg, &int_val, sizeof(int_val));
			break;
		}

	case IOV_SVAL(IOV_DEVREG):
		{
			sdreg_t *sd_ptr = (sdreg_t *) params;
			u8 data = (u8) sd_ptr->value;

			if (sdioh_cfg_write
			    (si, sd_ptr->func, sd_ptr->offset, &data)) {
				bcmerror = -EIO;
				break;
			}
			break;
		}

	default:
		bcmerror = -ENOTSUPP;
		break;
	}
exit:

	return bcmerror;
}

#if defined(OOB_INTR_ONLY) && defined(HW_OOB)

SDIOH_API_RC sdioh_enable_hw_oob_intr(sdioh_info_t *sd, bool enable)
{
	SDIOH_API_RC status;
	u8 data;

	if (enable)
		data = 3;	/* enable hw oob interrupt */
	else
		data = 4;	/* disable hw oob interrupt */
	data |= 4;		/* Active HIGH */

	status = sdioh_request_byte(sd, SDIOH_WRITE, 0, 0xf2, &data);
	return status;
}
#endif				/* defined(OOB_INTR_ONLY) && defined(HW_OOB) */

extern SDIOH_API_RC
sdioh_cfg_read(sdioh_info_t *sd, uint fnc_num, u32 addr, u8 *data)
{
	SDIOH_API_RC status;
	/* No lock needed since sdioh_request_byte does locking */
	status = sdioh_request_byte(sd, SDIOH_READ, fnc_num, addr, data);
	return status;
}

extern SDIOH_API_RC
sdioh_cfg_write(sdioh_info_t *sd, uint fnc_num, u32 addr, u8 *data)
{
	/* No lock needed since sdioh_request_byte does locking */
	SDIOH_API_RC status;
	status = sdioh_request_byte(sd, SDIOH_WRITE, fnc_num, addr, data);
	return status;
}

static int sdioh_sdmmc_get_cisaddr(sdioh_info_t *sd, u32 regaddr)
{
	/* read 24 bits and return valid 17 bit addr */
	int i;
	u32 scratch, regdata;
	u8 *ptr = (u8 *)&scratch;
	for (i = 0; i < 3; i++) {
		if ((sdioh_sdmmc_card_regread(sd, 0, regaddr, 1, &regdata)) !=
		    SUCCESS)
			sd_err(("%s: Can't read!\n", __func__));

		*ptr++ = (u8) regdata;
		regaddr++;
	}

	/* Only the lower 17-bits are valid */
	scratch = le32_to_cpu(scratch);
	scratch &= 0x0001FFFF;
	return scratch;
}

extern SDIOH_API_RC
sdioh_cis_read(sdioh_info_t *sd, uint func, u8 *cisd, u32 length)
{
	u32 count;
	int offset;
	u32 foo;
	u8 *cis = cisd;

	sd_trace(("%s: Func = %d\n", __func__, func));

	if (!sd->func_cis_ptr[func]) {
		memset(cis, 0, length);
		sd_err(("%s: no func_cis_ptr[%d]\n", __func__, func));
		return SDIOH_API_RC_FAIL;
	}

	sd_err(("%s: func_cis_ptr[%d]=0x%04x\n", __func__, func,
		sd->func_cis_ptr[func]));

	for (count = 0; count < length; count++) {
		offset = sd->func_cis_ptr[func] + count;
		if (sdioh_sdmmc_card_regread(sd, 0, offset, 1, &foo) < 0) {
			sd_err(("%s: regread failed: Can't read CIS\n",
				__func__));
			return SDIOH_API_RC_FAIL;
		}

		*cis = (u8) (foo & 0xff);
		cis++;
	}

	return SDIOH_API_RC_SUCCESS;
}

extern SDIOH_API_RC
sdioh_request_byte(sdioh_info_t *sd, uint rw, uint func, uint regaddr,
		   u8 *byte)
{
	int err_ret;

	sd_info(("%s: rw=%d, func=%d, addr=0x%05x\n", __func__, rw, func,
		 regaddr));

	DHD_PM_RESUME_WAIT(sdioh_request_byte_wait);
	DHD_PM_RESUME_RETURN_ERROR(SDIOH_API_RC_FAIL);
	if (rw) {		/* CMD52 Write */
		if (func == 0) {
			/* Can only directly write to some F0 registers.
			 * Handle F2 enable
			 * as a special case.
			 */
			if (regaddr == SDIOD_CCCR_IOEN) {
				if (gInstance->func[2]) {
					sdio_claim_host(gInstance->func[2]);
					if (*byte & SDIO_FUNC_ENABLE_2) {
						/* Enable Function 2 */
						err_ret =
						    sdio_enable_func
						    (gInstance->func[2]);
						if (err_ret)
							sd_err(("bcmsdh_sdmmc: enable F2 failed:%d",
								 err_ret));
					} else {
						/* Disable Function 2 */
						err_ret =
						    sdio_disable_func
						    (gInstance->func[2]);
						if (err_ret)
							sd_err(("bcmsdh_sdmmc: Disab F2 failed:%d",
								 err_ret));
					}
					sdio_release_host(gInstance->func[2]);
				}
			}
#if defined(MMC_SDIO_ABORT)
			/* to allow abort command through F1 */
			else if (regaddr == SDIOD_CCCR_IOABORT) {
				sdio_claim_host(gInstance->func[func]);
				/*
				 * this sdio_f0_writeb() can be replaced
				 * with another api
				 * depending upon MMC driver change.
				 * As of this time, this is temporaray one
				 */
				sdio_writeb(gInstance->func[func], *byte,
					    regaddr, &err_ret);
				sdio_release_host(gInstance->func[func]);
			}
#endif				/* MMC_SDIO_ABORT */
			else if (regaddr < 0xF0) {
				sd_err(("bcmsdh_sdmmc: F0 Wr:0x%02x: write "
					"disallowed\n", regaddr));
			} else {
				/* Claim host controller, perform F0 write,
				 and release */
				sdio_claim_host(gInstance->func[func]);
				sdio_f0_writeb(gInstance->func[func], *byte,
					       regaddr, &err_ret);
				sdio_release_host(gInstance->func[func]);
			}
		} else {
			/* Claim host controller, perform Fn write,
			 and release */
			sdio_claim_host(gInstance->func[func]);
			sdio_writeb(gInstance->func[func], *byte, regaddr,
				    &err_ret);
			sdio_release_host(gInstance->func[func]);
		}
	} else {		/* CMD52 Read */
		/* Claim host controller, perform Fn read, and release */
		sdio_claim_host(gInstance->func[func]);

		if (func == 0) {
			*byte =
			    sdio_f0_readb(gInstance->func[func], regaddr,
					  &err_ret);
		} else {
			*byte =
			    sdio_readb(gInstance->func[func], regaddr,
				       &err_ret);
		}

		sdio_release_host(gInstance->func[func]);
	}

	if (err_ret)
		sd_err(("bcmsdh_sdmmc: Failed to %s byte F%d:@0x%05x=%02x, "
			"Err: %d\n", rw ? "Write" : "Read", func, regaddr,
			*byte, err_ret));

	return ((err_ret == 0) ? SDIOH_API_RC_SUCCESS : SDIOH_API_RC_FAIL);
}

extern SDIOH_API_RC
sdioh_request_word(sdioh_info_t *sd, uint cmd_type, uint rw, uint func,
		   uint addr, u32 *word, uint nbytes)
{
	int err_ret = SDIOH_API_RC_FAIL;

	if (func == 0) {
		sd_err(("%s: Only CMD52 allowed to F0.\n", __func__));
		return SDIOH_API_RC_FAIL;
	}

	sd_info(("%s: cmd_type=%d, rw=%d, func=%d, addr=0x%05x, nbytes=%d\n",
		 __func__, cmd_type, rw, func, addr, nbytes));

	DHD_PM_RESUME_WAIT(sdioh_request_word_wait);
	DHD_PM_RESUME_RETURN_ERROR(SDIOH_API_RC_FAIL);
	/* Claim host controller */
	sdio_claim_host(gInstance->func[func]);

	if (rw) {		/* CMD52 Write */
		if (nbytes == 4) {
			sdio_writel(gInstance->func[func], *word, addr,
				    &err_ret);
		} else if (nbytes == 2) {
			sdio_writew(gInstance->func[func], (*word & 0xFFFF),
				    addr, &err_ret);
		} else {
			sd_err(("%s: Invalid nbytes: %d\n", __func__, nbytes));
		}
	} else {		/* CMD52 Read */
		if (nbytes == 4) {
			*word =
			    sdio_readl(gInstance->func[func], addr, &err_ret);
		} else if (nbytes == 2) {
			*word =
			    sdio_readw(gInstance->func[func], addr,
				       &err_ret) & 0xFFFF;
		} else {
			sd_err(("%s: Invalid nbytes: %d\n", __func__, nbytes));
		}
	}

	/* Release host controller */
	sdio_release_host(gInstance->func[func]);

	if (err_ret) {
		sd_err(("bcmsdh_sdmmc: Failed to %s word, Err: 0x%08x",
			rw ? "Write" : "Read", err_ret));
	}

	return ((err_ret == 0) ? SDIOH_API_RC_SUCCESS : SDIOH_API_RC_FAIL);
}

static SDIOH_API_RC
sdioh_request_packet(sdioh_info_t *sd, uint fix_inc, uint write, uint func,
		     uint addr, struct sk_buff *pkt)
{
	bool fifo = (fix_inc == SDIOH_DATA_FIX);
	u32 SGCount = 0;
	int err_ret = 0;

	struct sk_buff *pnext;

	sd_trace(("%s: Enter\n", __func__));

	ASSERT(pkt);
	DHD_PM_RESUME_WAIT(sdioh_request_packet_wait);
	DHD_PM_RESUME_RETURN_ERROR(SDIOH_API_RC_FAIL);

	/* Claim host controller */
	sdio_claim_host(gInstance->func[func]);
	for (pnext = pkt; pnext; pnext = pnext->next) {
		uint pkt_len = pnext->len;
		pkt_len += 3;
		pkt_len &= 0xFFFFFFFC;

#ifdef CONFIG_MMC_MSM7X00A
		if ((pkt_len % 64) == 32) {
			sd_trace(("%s: Rounding up TX packet +=32\n",
				  __func__));
			pkt_len += 32;
		}
#endif				/* CONFIG_MMC_MSM7X00A */
		/* Make sure the packet is aligned properly.
		 * If it isn't, then this
		 * is the fault of sdioh_request_buffer() which
		 * is supposed to give
		 * us something we can work with.
		 */
		ASSERT(((u32) (pkt->data) & DMA_ALIGN_MASK) == 0);

		if ((write) && (!fifo)) {
			err_ret = sdio_memcpy_toio(gInstance->func[func], addr,
						   ((u8 *) (pnext->data)),
						   pkt_len);
		} else if (write) {
			err_ret = sdio_memcpy_toio(gInstance->func[func], addr,
						   ((u8 *) (pnext->data)),
						   pkt_len);
		} else if (fifo) {
			err_ret = sdio_readsb(gInstance->func[func],
					      ((u8 *) (pnext->data)),
					      addr, pkt_len);
		} else {
			err_ret = sdio_memcpy_fromio(gInstance->func[func],
						     ((u8 *) (pnext->data)),
						     addr, pkt_len);
		}

		if (err_ret) {
			sd_err(("%s: %s FAILED %p[%d], addr=0x%05x, pkt_len=%d,"
				 "ERR=0x%08x\n", __func__,
				 (write) ? "TX" : "RX",
				 pnext, SGCount, addr, pkt_len, err_ret));
		} else {
			sd_trace(("%s: %s xfr'd %p[%d], addr=0x%05x, len=%d\n",
				  __func__,
				  (write) ? "TX" : "RX",
				  pnext, SGCount, addr, pkt_len));
		}

		if (!fifo)
			addr += pkt_len;
		SGCount++;

	}

	/* Release host controller */
	sdio_release_host(gInstance->func[func]);

	sd_trace(("%s: Exit\n", __func__));
	return ((err_ret == 0) ? SDIOH_API_RC_SUCCESS : SDIOH_API_RC_FAIL);
}

/*
 * This function takes a buffer or packet, and fixes everything up
 * so that in the end, a DMA-able packet is created.
 *
 * A buffer does not have an associated packet pointer,
 * and may or may not be aligned.
 * A packet may consist of a single packet, or a packet chain.
 * If it is a packet chain, then all the packets in the chain
 * must be properly aligned.
 *
 * If the packet data is not aligned, then there may only be
 * one packet, and in this case,  it is copied to a new
 * aligned packet.
 *
 */
extern SDIOH_API_RC
sdioh_request_buffer(sdioh_info_t *sd, uint pio_dma, uint fix_inc, uint write,
		     uint func, uint addr, uint reg_width, uint buflen_u,
		     u8 *buffer, struct sk_buff *pkt)
{
	SDIOH_API_RC Status;
	struct sk_buff *mypkt = NULL;

	sd_trace(("%s: Enter\n", __func__));

	DHD_PM_RESUME_WAIT(sdioh_request_buffer_wait);
	DHD_PM_RESUME_RETURN_ERROR(SDIOH_API_RC_FAIL);
	/* Case 1: we don't have a packet. */
	if (pkt == NULL) {
		sd_data(("%s: Creating new %s Packet, len=%d\n",
			 __func__, write ? "TX" : "RX", buflen_u));
<<<<<<< HEAD
		mypkt = pkt_buf_get_skb(buflen_u);
=======
		mypkt = bcm_pkt_buf_get_skb(buflen_u);
>>>>>>> d762f438
		if (!mypkt) {
			sd_err(("%s: bcm_pkt_buf_get_skb failed: len %d\n",
				__func__, buflen_u));
			return SDIOH_API_RC_FAIL;
		}

		/* For a write, copy the buffer data into the packet. */
		if (write)
			memcpy(mypkt->data, buffer, buflen_u);

		Status =
		    sdioh_request_packet(sd, fix_inc, write, func, addr, mypkt);

		/* For a read, copy the packet data back to the buffer. */
		if (!write)
			memcpy(buffer, mypkt->data, buflen_u);

<<<<<<< HEAD
		pkt_buf_free_skb(mypkt);
=======
		bcm_pkt_buf_free_skb(mypkt);
>>>>>>> d762f438
	} else if (((u32) (pkt->data) & DMA_ALIGN_MASK) != 0) {
		/* Case 2: We have a packet, but it is unaligned. */

		/* In this case, we cannot have a chain. */
		ASSERT(pkt->next == NULL);

		sd_data(("%s: Creating aligned %s Packet, len=%d\n",
			 __func__, write ? "TX" : "RX", pkt->len));
<<<<<<< HEAD
		mypkt = pkt_buf_get_skb(pkt->len);
=======
		mypkt = bcm_pkt_buf_get_skb(pkt->len);
>>>>>>> d762f438
		if (!mypkt) {
			sd_err(("%s: bcm_pkt_buf_get_skb failed: len %d\n",
				__func__, pkt->len));
			return SDIOH_API_RC_FAIL;
		}

		/* For a write, copy the buffer data into the packet. */
		if (write)
			memcpy(mypkt->data, pkt->data, pkt->len);

		Status =
		    sdioh_request_packet(sd, fix_inc, write, func, addr, mypkt);

		/* For a read, copy the packet data back to the buffer. */
		if (!write)
			memcpy(pkt->data, mypkt->data, mypkt->len);

<<<<<<< HEAD
		pkt_buf_free_skb(mypkt);
=======
		bcm_pkt_buf_free_skb(mypkt);
>>>>>>> d762f438
	} else {		/* case 3: We have a packet and
				 it is aligned. */
		sd_data(("%s: Aligned %s Packet, direct DMA\n",
			 __func__, write ? "Tx" : "Rx"));
		Status =
		    sdioh_request_packet(sd, fix_inc, write, func, addr, pkt);
	}

	return Status;
}

/* this function performs "abort" for both of host & device */
extern int sdioh_abort(sdioh_info_t *sd, uint func)
{
#if defined(MMC_SDIO_ABORT)
	char t_func = (char)func;
#endif				/* defined(MMC_SDIO_ABORT) */
	sd_trace(("%s: Enter\n", __func__));

#if defined(MMC_SDIO_ABORT)
	/* issue abort cmd52 command through F1 */
	sdioh_request_byte(sd, SD_IO_OP_WRITE, SDIO_FUNC_0, SDIOD_CCCR_IOABORT,
			   &t_func);
#endif				/* defined(MMC_SDIO_ABORT) */

	sd_trace(("%s: Exit\n", __func__));
	return SDIOH_API_RC_SUCCESS;
}

/* Reset and re-initialize the device */
int sdioh_sdio_reset(sdioh_info_t *si)
{
	sd_trace(("%s: Enter\n", __func__));
	sd_trace(("%s: Exit\n", __func__));
	return SDIOH_API_RC_SUCCESS;
}

/* Disable device interrupt */
void sdioh_sdmmc_devintr_off(sdioh_info_t *sd)
{
	sd_trace(("%s: %d\n", __func__, sd->use_client_ints));
	sd->intmask &= ~CLIENT_INTR;
}

/* Enable device interrupt */
void sdioh_sdmmc_devintr_on(sdioh_info_t *sd)
{
	sd_trace(("%s: %d\n", __func__, sd->use_client_ints));
	sd->intmask |= CLIENT_INTR;
}

/* Read client card reg */
int
sdioh_sdmmc_card_regread(sdioh_info_t *sd, int func, u32 regaddr,
			 int regsize, u32 *data)
{

	if ((func == 0) || (regsize == 1)) {
		u8 temp = 0;

		sdioh_request_byte(sd, SDIOH_READ, func, regaddr, &temp);
		*data = temp;
		*data &= 0xff;
		sd_data(("%s: byte read data=0x%02x\n", __func__, *data));
	} else {
		sdioh_request_word(sd, 0, SDIOH_READ, func, regaddr, data,
				   regsize);
		if (regsize == 2)
			*data &= 0xffff;

		sd_data(("%s: word read data=0x%08x\n", __func__, *data));
	}

	return SUCCESS;
}

#if !defined(OOB_INTR_ONLY)
/* bcmsdh_sdmmc interrupt handler */
static void IRQHandler(struct sdio_func *func)
{
	sdioh_info_t *sd;

	sd_trace(("bcmsdh_sdmmc: ***IRQHandler\n"));
	sd = gInstance->sd;

	ASSERT(sd != NULL);
	sdio_release_host(gInstance->func[0]);

	if (sd->use_client_ints) {
		sd->intrcount++;
		ASSERT(sd->intr_handler);
		ASSERT(sd->intr_handler_arg);
		(sd->intr_handler) (sd->intr_handler_arg);
	} else {
		sd_err(("bcmsdh_sdmmc: ***IRQHandler\n"));

		sd_err(("%s: Not ready for intr: enabled %d, handler %p\n",
			__func__, sd->client_intr_enabled, sd->intr_handler));
	}

	sdio_claim_host(gInstance->func[0]);
}

/* bcmsdh_sdmmc interrupt handler for F2 (dummy handler) */
static void IRQHandlerF2(struct sdio_func *func)
{
	sdioh_info_t *sd;

	sd_trace(("bcmsdh_sdmmc: ***IRQHandlerF2\n"));

	sd = gInstance->sd;

	ASSERT(sd != NULL);
}
#endif				/* !defined(OOB_INTR_ONLY) */

#ifdef NOTUSED
/* Write client card reg */
static int
sdioh_sdmmc_card_regwrite(sdioh_info_t *sd, int func, u32 regaddr,
			  int regsize, u32 data)
{

	if ((func == 0) || (regsize == 1)) {
		u8 temp;

		temp = data & 0xff;
		sdioh_request_byte(sd, SDIOH_READ, func, regaddr, &temp);
		sd_data(("%s: byte write data=0x%02x\n", __func__, data));
	} else {
		if (regsize == 2)
			data &= 0xffff;

		sdioh_request_word(sd, 0, SDIOH_READ, func, regaddr, &data,
				   regsize);

		sd_data(("%s: word write data=0x%08x\n", __func__, data));
	}

	return SUCCESS;
}
#endif				/* NOTUSED */

int sdioh_start(sdioh_info_t *si, int stage)
{
	return 0;
}

int sdioh_stop(sdioh_info_t *si)
{
	return 0;
}<|MERGE_RESOLUTION|>--- conflicted
+++ resolved
@@ -1039,11 +1039,7 @@
 	if (pkt == NULL) {
 		sd_data(("%s: Creating new %s Packet, len=%d\n",
 			 __func__, write ? "TX" : "RX", buflen_u));
-<<<<<<< HEAD
-		mypkt = pkt_buf_get_skb(buflen_u);
-=======
 		mypkt = bcm_pkt_buf_get_skb(buflen_u);
->>>>>>> d762f438
 		if (!mypkt) {
 			sd_err(("%s: bcm_pkt_buf_get_skb failed: len %d\n",
 				__func__, buflen_u));
@@ -1061,11 +1057,7 @@
 		if (!write)
 			memcpy(buffer, mypkt->data, buflen_u);
 
-<<<<<<< HEAD
-		pkt_buf_free_skb(mypkt);
-=======
 		bcm_pkt_buf_free_skb(mypkt);
->>>>>>> d762f438
 	} else if (((u32) (pkt->data) & DMA_ALIGN_MASK) != 0) {
 		/* Case 2: We have a packet, but it is unaligned. */
 
@@ -1074,11 +1066,7 @@
 
 		sd_data(("%s: Creating aligned %s Packet, len=%d\n",
 			 __func__, write ? "TX" : "RX", pkt->len));
-<<<<<<< HEAD
-		mypkt = pkt_buf_get_skb(pkt->len);
-=======
 		mypkt = bcm_pkt_buf_get_skb(pkt->len);
->>>>>>> d762f438
 		if (!mypkt) {
 			sd_err(("%s: bcm_pkt_buf_get_skb failed: len %d\n",
 				__func__, pkt->len));
@@ -1096,11 +1084,7 @@
 		if (!write)
 			memcpy(pkt->data, mypkt->data, mypkt->len);
 
-<<<<<<< HEAD
-		pkt_buf_free_skb(mypkt);
-=======
 		bcm_pkt_buf_free_skb(mypkt);
->>>>>>> d762f438
 	} else {		/* case 3: We have a packet and
 				 it is aligned. */
 		sd_data(("%s: Aligned %s Packet, direct DMA\n",

--- conflicted
+++ resolved
@@ -49,13 +49,8 @@
 #include <asm/processor.h>
 
 #define DRV_NAME	"r6040"
-<<<<<<< HEAD
-#define DRV_VERSION	"0.23"
-#define DRV_RELDATE	"05May2009"
-=======
 #define DRV_VERSION	"0.24"
 #define DRV_RELDATE	"08Jul2009"
->>>>>>> 80ffb3cc
 
 /* PHY CHIP Address */
 #define PHY1_ADDR	1	/* For MAC1 */

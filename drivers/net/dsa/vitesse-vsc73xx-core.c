--- conflicted
+++ resolved
@@ -1039,15 +1039,12 @@
 	config->mac_capabilities = MAC_SYM_PAUSE | MAC_10 | MAC_100 | MAC_1000;
 }
 
-<<<<<<< HEAD
-=======
 static const struct phylink_mac_ops vsc73xx_phylink_mac_ops = {
 	.mac_config = vsc73xx_mac_config,
 	.mac_link_down = vsc73xx_mac_link_down,
 	.mac_link_up = vsc73xx_mac_link_up,
 };
 
->>>>>>> 0c383648
 static const struct dsa_switch_ops vsc73xx_ds_ops = {
 	.get_tag_protocol = vsc73xx_get_tag_protocol,
 	.setup = vsc73xx_setup,

// SPDX-License-Identifier: GPL-2.0 OR BSD-3-Clause
/*
 * Copyright (C) 2023 Intel Corporation
 */
#include <linux/dmi.h>
#include "iwl-drv.h"
#include "iwl-debug.h"
#include "regulatory.h"
#include "fw/runtime.h"
#include "fw/uefi.h"

#define GET_BIOS_TABLE(__name, ...)					\
do {									\
	int ret = -ENOENT;						\
	if (fwrt->uefi_tables_lock_status > UEFI_WIFI_GUID_UNLOCKED)	\
		ret = iwl_uefi_get_ ## __name(__VA_ARGS__);		\
	if (ret < 0)							\
		ret = iwl_acpi_get_ ## __name(__VA_ARGS__);		\
	return ret;							\
} while (0)

#define IWL_BIOS_TABLE_LOADER(__name)					\
int iwl_bios_get_ ## __name(struct iwl_fw_runtime *fwrt)		\
{GET_BIOS_TABLE(__name, fwrt); }					\
IWL_EXPORT_SYMBOL(iwl_bios_get_ ## __name)

#define IWL_BIOS_TABLE_LOADER_DATA(__name, data_type)			\
int iwl_bios_get_ ## __name(struct iwl_fw_runtime *fwrt,		\
			    data_type * data)				\
{GET_BIOS_TABLE(__name, fwrt, data); }					\
IWL_EXPORT_SYMBOL(iwl_bios_get_ ## __name)

IWL_BIOS_TABLE_LOADER(wrds_table);
IWL_BIOS_TABLE_LOADER(ewrd_table);
IWL_BIOS_TABLE_LOADER(wgds_table);
IWL_BIOS_TABLE_LOADER(ppag_table);
IWL_BIOS_TABLE_LOADER_DATA(tas_table, struct iwl_tas_data);
IWL_BIOS_TABLE_LOADER_DATA(pwr_limit, u64);
IWL_BIOS_TABLE_LOADER_DATA(mcc, char);
IWL_BIOS_TABLE_LOADER_DATA(eckv, u32);
IWL_BIOS_TABLE_LOADER_DATA(wbem, u32);


static const struct dmi_system_id dmi_ppag_approved_list[] = {
	{ .ident = "HP",
	  .matches = {
			DMI_MATCH(DMI_SYS_VENDOR, "HP"),
		},
	},
	{ .ident = "SAMSUNG",
	  .matches = {
			DMI_MATCH(DMI_SYS_VENDOR, "SAMSUNG ELECTRONICS CO., LTD"),
		},
	},
	{ .ident = "MSFT",
	  .matches = {
			DMI_MATCH(DMI_SYS_VENDOR, "Microsoft Corporation"),
		},
	},
	{ .ident = "ASUS",
	  .matches = {
			DMI_MATCH(DMI_SYS_VENDOR, "ASUSTeK COMPUTER INC."),
		},
	},
	{ .ident = "GOOGLE-HP",
	  .matches = {
			DMI_MATCH(DMI_SYS_VENDOR, "Google"),
			DMI_MATCH(DMI_BOARD_VENDOR, "HP"),
		},
	},
	{ .ident = "GOOGLE-ASUS",
	  .matches = {
			DMI_MATCH(DMI_SYS_VENDOR, "Google"),
			DMI_MATCH(DMI_BOARD_VENDOR, "ASUSTek COMPUTER INC."),
		},
	},
	{ .ident = "GOOGLE-SAMSUNG",
	  .matches = {
			DMI_MATCH(DMI_SYS_VENDOR, "Google"),
			DMI_MATCH(DMI_BOARD_VENDOR, "SAMSUNG ELECTRONICS CO., LTD"),
		},
	},
	{ .ident = "DELL",
	  .matches = {
			DMI_MATCH(DMI_SYS_VENDOR, "Dell Inc."),
		},
	},
	{ .ident = "DELL",
	  .matches = {
			DMI_MATCH(DMI_SYS_VENDOR, "Alienware"),
		},
	},
	{ .ident = "RAZER",
	  .matches = {
			DMI_MATCH(DMI_SYS_VENDOR, "Razer"),
		},
	},
	{ .ident = "Honor",
	  .matches = {
			DMI_MATCH(DMI_SYS_VENDOR, "HONOR"),
		},
	},
	{}
};

static const struct dmi_system_id dmi_tas_approved_list[] = {
	{ .ident = "HP",
	  .matches = {
			DMI_MATCH(DMI_SYS_VENDOR, "HP"),
		},
	},
	{ .ident = "SAMSUNG",
	  .matches = {
			DMI_MATCH(DMI_SYS_VENDOR, "SAMSUNG ELECTRONICS CO., LTD"),
		},
	},
		{ .ident = "LENOVO",
	  .matches = {
			DMI_MATCH(DMI_SYS_VENDOR, "LENOVO"),
		},
	},
	{ .ident = "DELL",
	  .matches = {
			DMI_MATCH(DMI_SYS_VENDOR, "Dell Inc."),
		},
	},
	{ .ident = "MSFT",
	  .matches = {
			DMI_MATCH(DMI_SYS_VENDOR, "Microsoft Corporation"),
		},
	},
	{ .ident = "Acer",
	  .matches = {
			DMI_MATCH(DMI_SYS_VENDOR, "Acer"),
		},
	},
	{ .ident = "ASUS",
	  .matches = {
			DMI_MATCH(DMI_SYS_VENDOR, "ASUSTeK COMPUTER INC."),
		},
	},
	{ .ident = "GOOGLE-HP",
	  .matches = {
			DMI_MATCH(DMI_SYS_VENDOR, "Google"),
			DMI_MATCH(DMI_BOARD_VENDOR, "HP"),
		},
	},
	{ .ident = "MSI",
	  .matches = {
			DMI_MATCH(DMI_SYS_VENDOR, "Micro-Star International Co., Ltd."),
		},
	},
	{ .ident = "Honor",
	  .matches = {
			DMI_MATCH(DMI_SYS_VENDOR, "HONOR"),
		},
	},
	/* keep last */
	{}
};

bool iwl_sar_geo_support(struct iwl_fw_runtime *fwrt)
{
	/*
	 * The PER_CHAIN_LIMIT_OFFSET_CMD command is not supported on
	 * earlier firmware versions.  Unfortunately, we don't have a
	 * TLV API flag to rely on, so rely on the major version which
	 * is in the first byte of ucode_ver.  This was implemented
	 * initially on version 38 and then backported to 17.  It was
	 * also backported to 29, but only for 7265D devices.  The
	 * intention was to have it in 36 as well, but not all 8000
	 * family got this feature enabled.  The 8000 family is the
	 * only one using version 36, so skip this version entirely.
	 */
	return IWL_UCODE_SERIAL(fwrt->fw->ucode_ver) >= 38 ||
		(IWL_UCODE_SERIAL(fwrt->fw->ucode_ver) == 17 &&
		 fwrt->trans->hw_rev != CSR_HW_REV_TYPE_3160) ||
		(IWL_UCODE_SERIAL(fwrt->fw->ucode_ver) == 29 &&
		 ((fwrt->trans->hw_rev & CSR_HW_REV_TYPE_MSK) ==
		  CSR_HW_REV_TYPE_7265D));
}
IWL_EXPORT_SYMBOL(iwl_sar_geo_support);

int iwl_sar_geo_fill_table(struct iwl_fw_runtime *fwrt,
			   struct iwl_per_chain_offset *table,
			   u32 n_bands, u32 n_profiles)
{
	int i, j;

	if (!fwrt->geo_enabled)
		return -ENODATA;

	if (!iwl_sar_geo_support(fwrt))
		return -EOPNOTSUPP;

	for (i = 0; i < n_profiles; i++) {
		for (j = 0; j < n_bands; j++) {
			struct iwl_per_chain_offset *chain =
				&table[i * n_bands + j];

			chain->max_tx_power =
				cpu_to_le16(fwrt->geo_profiles[i].bands[j].max);
			chain->chain_a =
				fwrt->geo_profiles[i].bands[j].chains[0];
			chain->chain_b =
				fwrt->geo_profiles[i].bands[j].chains[1];
			IWL_DEBUG_RADIO(fwrt,
					"SAR geographic profile[%d] Band[%d]: chain A = %d chain B = %d max_tx_power = %d\n",
					i, j,
					fwrt->geo_profiles[i].bands[j].chains[0],
					fwrt->geo_profiles[i].bands[j].chains[1],
					fwrt->geo_profiles[i].bands[j].max);
		}
	}

	return 0;
}
IWL_EXPORT_SYMBOL(iwl_sar_geo_fill_table);

static int iwl_sar_fill_table(struct iwl_fw_runtime *fwrt,
			      __le16 *per_chain, u32 n_subbands,
			      int prof_a, int prof_b)
{
	int profs[BIOS_SAR_NUM_CHAINS] = { prof_a, prof_b };
	int i, j;

	for (i = 0; i < BIOS_SAR_NUM_CHAINS; i++) {
		struct iwl_sar_profile *prof;

		/* don't allow SAR to be disabled (profile 0 means disable) */
		if (profs[i] == 0)
			return -EPERM;

		/* we are off by one, so allow up to BIOS_SAR_MAX_PROFILE_NUM */
		if (profs[i] > BIOS_SAR_MAX_PROFILE_NUM)
			return -EINVAL;

		/* profiles go from 1 to 4, so decrement to access the array */
		prof = &fwrt->sar_profiles[profs[i] - 1];

		/* if the profile is disabled, do nothing */
		if (!prof->enabled) {
			IWL_DEBUG_RADIO(fwrt, "SAR profile %d is disabled.\n",
					profs[i]);
			/*
			 * if one of the profiles is disabled, we
			 * ignore all of them and return 1 to
			 * differentiate disabled from other failures.
			 */
			return 1;
		}

		IWL_DEBUG_INFO(fwrt,
			       "SAR EWRD: chain %d profile index %d\n",
			       i, profs[i]);
		IWL_DEBUG_RADIO(fwrt, "  Chain[%d]:\n", i);
		for (j = 0; j < n_subbands; j++) {
			per_chain[i * n_subbands + j] =
				cpu_to_le16(prof->chains[i].subbands[j]);
			IWL_DEBUG_RADIO(fwrt, "    Band[%d] = %d * .125dBm\n",
					j, prof->chains[i].subbands[j]);
		}
	}

	return 0;
}

int iwl_sar_fill_profile(struct iwl_fw_runtime *fwrt,
			 __le16 *per_chain, u32 n_tables, u32 n_subbands,
			 int prof_a, int prof_b)
{
	int i, ret = 0;

	for (i = 0; i < n_tables; i++) {
		ret = iwl_sar_fill_table(fwrt,
			&per_chain[i * n_subbands * BIOS_SAR_NUM_CHAINS],
			n_subbands, prof_a, prof_b);
		if (ret)
			break;
	}

	return ret;
}
IWL_EXPORT_SYMBOL(iwl_sar_fill_profile);

static bool iwl_ppag_value_valid(struct iwl_fw_runtime *fwrt, int chain,
				 int subband)
{
	s8 ppag_val = fwrt->ppag_chains[chain].subbands[subband];

	if ((subband == 0 &&
	     (ppag_val > IWL_PPAG_MAX_LB || ppag_val < IWL_PPAG_MIN_LB)) ||
	    (subband != 0 &&
	     (ppag_val > IWL_PPAG_MAX_HB || ppag_val < IWL_PPAG_MIN_HB))) {
		IWL_DEBUG_RADIO(fwrt, "Invalid PPAG value: %d\n", ppag_val);
		return false;
	}
	return true;
}

int iwl_fill_ppag_table(struct iwl_fw_runtime *fwrt,
			union iwl_ppag_table_cmd *cmd, int *cmd_size)
{
	u8 cmd_ver;
	int i, j, num_sub_bands;
	s8 *gain;
	bool send_ppag_always;

	/* many firmware images for JF lie about this */
	if (CSR_HW_RFID_TYPE(fwrt->trans->hw_rf_id) ==
	    CSR_HW_RFID_TYPE(CSR_HW_RF_ID_TYPE_JF))
		return -EOPNOTSUPP;

	if (!fw_has_capa(&fwrt->fw->ucode_capa, IWL_UCODE_TLV_CAPA_SET_PPAG)) {
		IWL_DEBUG_RADIO(fwrt,
				"PPAG capability not supported by FW, command not sent.\n");
		return -EINVAL;
	}

	cmd_ver = iwl_fw_lookup_cmd_ver(fwrt->fw,
					WIDE_ID(PHY_OPS_GROUP,
						PER_PLATFORM_ANT_GAIN_CMD), 1);
	/*
	 * Starting from ver 4, driver needs to send the PPAG CMD regardless
	 * if PPAG is enabled/disabled or valid/invalid.
	 */
	send_ppag_always = cmd_ver > 3;

	/* Don't send PPAG if it is disabled */
	if (!send_ppag_always && !fwrt->ppag_flags) {
		IWL_DEBUG_RADIO(fwrt, "PPAG not enabled, command not sent.\n");
		return -EINVAL;
	}

	/* The 'flags' field is the same in v1 and in v2 so we can just
	 * use v1 to access it.
	 */
	cmd->v1.flags = cpu_to_le32(fwrt->ppag_flags);

	IWL_DEBUG_RADIO(fwrt, "PPAG cmd ver is %d\n", cmd_ver);
	if (cmd_ver == 1) {
		num_sub_bands = IWL_NUM_SUB_BANDS_V1;
		gain = cmd->v1.gain[0];
		*cmd_size = sizeof(cmd->v1);
		if (fwrt->ppag_ver >= 1) {
			/* in this case FW supports revision 0 */
			IWL_DEBUG_RADIO(fwrt,
					"PPAG table rev is %d, send truncated table\n",
					fwrt->ppag_ver);
		}
	} else if (cmd_ver >= 2 && cmd_ver <= 6) {
		num_sub_bands = IWL_NUM_SUB_BANDS_V2;
		gain = cmd->v2.gain[0];
		*cmd_size = sizeof(cmd->v2);
		if (fwrt->ppag_ver == 0) {
			/* in this case FW supports revisions 1,2 or 3 */
			IWL_DEBUG_RADIO(fwrt,
					"PPAG table rev is 0, send padded table\n");
		}
	} else {
		IWL_DEBUG_RADIO(fwrt, "Unsupported PPAG command version\n");
		return -EINVAL;
	}

	/* ppag mode */
	IWL_DEBUG_RADIO(fwrt,
			"PPAG MODE bits were read from bios: %d\n",
			le32_to_cpu(cmd->v1.flags));

	if (cmd_ver == 5)
		cmd->v1.flags &= cpu_to_le32(IWL_PPAG_CMD_V5_MASK);
	else if (cmd_ver < 5)
		cmd->v1.flags &= cpu_to_le32(IWL_PPAG_CMD_V4_MASK);

	if ((cmd_ver == 1 &&
	     !fw_has_capa(&fwrt->fw->ucode_capa,
			  IWL_UCODE_TLV_CAPA_PPAG_CHINA_BIOS_SUPPORT)) ||
	    (cmd_ver == 2 && fwrt->ppag_ver >= 2)) {
		cmd->v1.flags &= cpu_to_le32(IWL_PPAG_ETSI_MASK);
		IWL_DEBUG_RADIO(fwrt, "masking ppag China bit\n");
	} else {
		IWL_DEBUG_RADIO(fwrt, "isn't masking ppag China bit\n");
	}

	IWL_DEBUG_RADIO(fwrt,
			"PPAG MODE bits going to be sent: %d\n",
			le32_to_cpu(cmd->v1.flags));

	for (i = 0; i < IWL_NUM_CHAIN_LIMITS; i++) {
		for (j = 0; j < num_sub_bands; j++) {
			if (!send_ppag_always &&
			    !iwl_ppag_value_valid(fwrt, i, j))
				return -EINVAL;

			gain[i * num_sub_bands + j] =
				fwrt->ppag_chains[i].subbands[j];
			IWL_DEBUG_RADIO(fwrt,
					"PPAG table: chain[%d] band[%d]: gain = %d\n",
					i, j, gain[i * num_sub_bands + j]);
		}
	}

	return 0;
}
IWL_EXPORT_SYMBOL(iwl_fill_ppag_table);

bool iwl_is_ppag_approved(struct iwl_fw_runtime *fwrt)
{
	if (!dmi_check_system(dmi_ppag_approved_list)) {
		IWL_DEBUG_RADIO(fwrt,
				"System vendor '%s' is not in the approved list, disabling PPAG.\n",
				dmi_get_system_info(DMI_SYS_VENDOR) ?: "<unknown>");
		fwrt->ppag_flags = 0;
		return false;
	}

	return true;
}
IWL_EXPORT_SYMBOL(iwl_is_ppag_approved);

bool iwl_is_tas_approved(void)
{
	return dmi_check_system(dmi_tas_approved_list);
}
IWL_EXPORT_SYMBOL(iwl_is_tas_approved);

int iwl_parse_tas_selection(struct iwl_fw_runtime *fwrt,
			    struct iwl_tas_data *tas_data,
			    const u32 tas_selection)
{
	u8 override_iec = u32_get_bits(tas_selection,
				       IWL_WTAS_OVERRIDE_IEC_MSK);
	u8 enabled_iec = u32_get_bits(tas_selection, IWL_WTAS_ENABLE_IEC_MSK);
	u8 usa_tas_uhb = u32_get_bits(tas_selection, IWL_WTAS_USA_UHB_MSK);
	int enabled = tas_selection & IWL_WTAS_ENABLED_MSK;

	IWL_DEBUG_RADIO(fwrt, "TAS selection as read from BIOS: 0x%x\n",
			tas_selection);

	tas_data->usa_tas_uhb_allowed = usa_tas_uhb;
	tas_data->override_tas_iec = override_iec;
	tas_data->enable_tas_iec = enabled_iec;

	return enabled;
}

static __le32 iwl_get_lari_config_bitmap(struct iwl_fw_runtime *fwrt)
{
	int ret;
	u32 val;
	__le32 config_bitmap = 0;

	switch (CSR_HW_RFID_TYPE(fwrt->trans->hw_rf_id)) {
	case IWL_CFG_RF_TYPE_HR1:
	case IWL_CFG_RF_TYPE_HR2:
	case IWL_CFG_RF_TYPE_JF1:
	case IWL_CFG_RF_TYPE_JF2:
		ret = iwl_bios_get_dsm(fwrt, DSM_FUNC_ENABLE_INDONESIA_5G2,
				       &val);

		if (!ret && val == DSM_VALUE_INDONESIA_ENABLE)
			config_bitmap |=
			    cpu_to_le32(LARI_CONFIG_ENABLE_5G2_IN_INDONESIA_MSK);
		break;
	default:
		break;
	}

	ret = iwl_bios_get_dsm(fwrt, DSM_FUNC_DISABLE_SRD, &val);
	if (!ret) {
		if (val == DSM_VALUE_SRD_PASSIVE)
			config_bitmap |=
				cpu_to_le32(LARI_CONFIG_CHANGE_ETSI_TO_PASSIVE_MSK);
		else if (val == DSM_VALUE_SRD_DISABLE)
			config_bitmap |=
				cpu_to_le32(LARI_CONFIG_CHANGE_ETSI_TO_DISABLED_MSK);
	}

	if (fw_has_capa(&fwrt->fw->ucode_capa,
			IWL_UCODE_TLV_CAPA_CHINA_22_REG_SUPPORT)) {
		ret = iwl_bios_get_dsm(fwrt, DSM_FUNC_REGULATORY_CONFIG,
				       &val);
		/*
		 * China 2022 enable if the BIOS object does not exist or
		 * if it is enabled in BIOS.
		 */
		if (ret < 0 || val & DSM_MASK_CHINA_22_REG)
			config_bitmap |=
				cpu_to_le32(LARI_CONFIG_ENABLE_CHINA_22_REG_SUPPORT_MSK);
	}

	return config_bitmap;
}

static size_t iwl_get_lari_config_cmd_size(u8 cmd_ver)
{
	size_t cmd_size;

	switch (cmd_ver) {
<<<<<<< HEAD
=======
	case 12:
>>>>>>> 8400291e
	case 11:
		cmd_size = sizeof(struct iwl_lari_config_change_cmd);
		break;
	case 10:
		cmd_size = sizeof(struct iwl_lari_config_change_cmd_v10);
		break;
	case 9:
	case 8:
	case 7:
		cmd_size = sizeof(struct iwl_lari_config_change_cmd_v7);
		break;
	case 6:
		cmd_size = sizeof(struct iwl_lari_config_change_cmd_v6);
		break;
	case 5:
		cmd_size = sizeof(struct iwl_lari_config_change_cmd_v5);
		break;
	case 4:
		cmd_size = sizeof(struct iwl_lari_config_change_cmd_v4);
		break;
	case 3:
		cmd_size = sizeof(struct iwl_lari_config_change_cmd_v3);
		break;
	case 2:
		cmd_size = sizeof(struct iwl_lari_config_change_cmd_v2);
		break;
	default:
		cmd_size = sizeof(struct iwl_lari_config_change_cmd_v1);
		break;
	}
	return cmd_size;
}

int iwl_fill_lari_config(struct iwl_fw_runtime *fwrt,
			 struct iwl_lari_config_change_cmd *cmd,
			 size_t *cmd_size)
{
	int ret;
	u32 value;
	u8 cmd_ver = iwl_fw_lookup_cmd_ver(fwrt->fw,
					   WIDE_ID(REGULATORY_AND_NVM_GROUP,
						   LARI_CONFIG_CHANGE), 1);

	memset(cmd, 0, sizeof(*cmd));
	*cmd_size = iwl_get_lari_config_cmd_size(cmd_ver);

	cmd->config_bitmap = iwl_get_lari_config_bitmap(fwrt);

	ret = iwl_bios_get_dsm(fwrt, DSM_FUNC_11AX_ENABLEMENT, &value);
	if (!ret)
		cmd->oem_11ax_allow_bitmap = cpu_to_le32(value);

	ret = iwl_bios_get_dsm(fwrt, DSM_FUNC_ENABLE_UNII4_CHAN, &value);
	if (!ret) {
		if (cmd_ver < 9)
			value &= DSM_UNII4_ALLOW_BITMAP_CMD_V8;
		else
			value &= DSM_UNII4_ALLOW_BITMAP;

		cmd->oem_unii4_allow_bitmap = cpu_to_le32(value);
	}

	ret = iwl_bios_get_dsm(fwrt, DSM_FUNC_ACTIVATE_CHANNEL, &value);
	if (!ret) {
		if (cmd_ver < 8)
			value &= ~ACTIVATE_5G2_IN_WW_MASK;
		if (cmd_ver < 12)
			value &= CHAN_STATE_ACTIVE_BITMAP_CMD_V11;

		cmd->chan_state_active_bitmap = cpu_to_le32(value);
	}

	ret = iwl_bios_get_dsm(fwrt, DSM_FUNC_ENABLE_6E, &value);
	if (!ret)
		cmd->oem_uhb_allow_bitmap = cpu_to_le32(value);

	ret = iwl_bios_get_dsm(fwrt, DSM_FUNC_FORCE_DISABLE_CHANNELS, &value);
	if (!ret)
		cmd->force_disable_channels_bitmap = cpu_to_le32(value);

	ret = iwl_bios_get_dsm(fwrt, DSM_FUNC_ENERGY_DETECTION_THRESHOLD,
			       &value);
	if (!ret)
		cmd->edt_bitmap = cpu_to_le32(value);

	ret = iwl_bios_get_wbem(fwrt, &value);
	if (!ret)
		cmd->oem_320mhz_allow_bitmap = cpu_to_le32(value);

	ret = iwl_bios_get_dsm(fwrt, DSM_FUNC_ENABLE_11BE, &value);
	if (!ret)
		cmd->oem_11be_allow_bitmap = cpu_to_le32(value);

	if (cmd->config_bitmap ||
	    cmd->oem_uhb_allow_bitmap ||
	    cmd->oem_11ax_allow_bitmap ||
	    cmd->oem_unii4_allow_bitmap ||
	    cmd->chan_state_active_bitmap ||
	    cmd->force_disable_channels_bitmap ||
	    cmd->edt_bitmap ||
	    cmd->oem_320mhz_allow_bitmap ||
	    cmd->oem_11be_allow_bitmap) {
		IWL_DEBUG_RADIO(fwrt,
				"sending LARI_CONFIG_CHANGE, config_bitmap=0x%x, oem_11ax_allow_bitmap=0x%x\n",
				le32_to_cpu(cmd->config_bitmap),
				le32_to_cpu(cmd->oem_11ax_allow_bitmap));
		IWL_DEBUG_RADIO(fwrt,
				"sending LARI_CONFIG_CHANGE, oem_unii4_allow_bitmap=0x%x, chan_state_active_bitmap=0x%x, cmd_ver=%d\n",
				le32_to_cpu(cmd->oem_unii4_allow_bitmap),
				le32_to_cpu(cmd->chan_state_active_bitmap),
				cmd_ver);
		IWL_DEBUG_RADIO(fwrt,
				"sending LARI_CONFIG_CHANGE, oem_uhb_allow_bitmap=0x%x, force_disable_channels_bitmap=0x%x\n",
				le32_to_cpu(cmd->oem_uhb_allow_bitmap),
				le32_to_cpu(cmd->force_disable_channels_bitmap));
		IWL_DEBUG_RADIO(fwrt,
				"sending LARI_CONFIG_CHANGE, edt_bitmap=0x%x, oem_320mhz_allow_bitmap=0x%x\n",
				le32_to_cpu(cmd->edt_bitmap),
				le32_to_cpu(cmd->oem_320mhz_allow_bitmap));
		IWL_DEBUG_RADIO(fwrt,
				"sending LARI_CONFIG_CHANGE, oem_11be_allow_bitmap=0x%x\n",
				le32_to_cpu(cmd->oem_11be_allow_bitmap));
	} else {
		return 1;
	}

	return 0;
}
IWL_EXPORT_SYMBOL(iwl_fill_lari_config);

int iwl_bios_get_dsm(struct iwl_fw_runtime *fwrt, enum iwl_dsm_funcs func,
		     u32 *value)
{
	GET_BIOS_TABLE(dsm, fwrt, func, value);
}
IWL_EXPORT_SYMBOL(iwl_bios_get_dsm);<|MERGE_RESOLUTION|>--- conflicted
+++ resolved
@@ -497,10 +497,7 @@
 	size_t cmd_size;
 
 	switch (cmd_ver) {
-<<<<<<< HEAD
-=======
 	case 12:
->>>>>>> 8400291e
 	case 11:
 		cmd_size = sizeof(struct iwl_lari_config_change_cmd);
 		break;

--- conflicted
+++ resolved
@@ -255,11 +255,7 @@
 	int idx;
 
 	fq_ring_for_each(idx, fq)
-<<<<<<< HEAD
-		put_pages_list(&fq->entries[idx].freelist);
-=======
 		iommu_put_pages_list(&fq->entries[idx].freelist);
->>>>>>> 0c383648
 	vfree(fq);
 }
 
@@ -1163,12 +1159,7 @@
 
 		trace_swiotlb_bounced(dev, phys, size);
 
-<<<<<<< HEAD
-		aligned_size = iova_align(iovad, size);
-		phys = swiotlb_tbl_map_single(dev, phys, size, aligned_size,
-=======
 		phys = swiotlb_tbl_map_single(dev, phys, size,
->>>>>>> 0c383648
 					      iova_mask(iovad), dir, attrs);
 
 		if (phys == DMA_MAPPING_ERROR)

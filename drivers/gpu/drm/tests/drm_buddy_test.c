--- conflicted
+++ resolved
@@ -21,11 +21,6 @@
 	return (1 << order) * chunk_size;
 }
 
-<<<<<<< HEAD
-static void drm_test_buddy_alloc_contiguous(struct kunit *test)
-{
-	u64 mm_size, ps = SZ_4K, i, n_pages, total;
-=======
 static void drm_test_buddy_alloc_range_bias(struct kunit *test)
 {
 	u32 mm_size, ps, bias_size, bias_start, bias_end, bias_rem;
@@ -233,7 +228,6 @@
 {
 	const unsigned long ps = SZ_4K, mm_size = 16 * 3 * SZ_4K;
 	unsigned long i, n_pages, total;
->>>>>>> 9a8b202f
 	struct drm_buddy_block *block;
 	struct drm_buddy mm;
 	LIST_HEAD(left);
@@ -241,11 +235,6 @@
 	LIST_HEAD(right);
 	LIST_HEAD(allocated);
 
-<<<<<<< HEAD
-	mm_size = 16 * 3 * SZ_4K;
-
-=======
->>>>>>> 9a8b202f
 	KUNIT_EXPECT_FALSE(test, drm_buddy_init(&mm, mm_size, ps));
 
 	/*
@@ -271,50 +260,30 @@
 		KUNIT_ASSERT_FALSE_MSG(test,
 				       drm_buddy_alloc_blocks(&mm, 0, mm_size,
 							      ps, ps, list, 0),
-<<<<<<< HEAD
-				       "buddy_alloc hit an error size=%d\n",
-=======
 				       "buddy_alloc hit an error size=%u\n",
->>>>>>> 9a8b202f
 				       ps);
 	} while (++i < n_pages);
 
 	KUNIT_ASSERT_TRUE_MSG(test, drm_buddy_alloc_blocks(&mm, 0, mm_size,
 							   3 * ps, ps, &allocated,
 							   DRM_BUDDY_CONTIGUOUS_ALLOCATION),
-<<<<<<< HEAD
-			       "buddy_alloc didn't error size=%d\n", 3 * ps);
-=======
 			       "buddy_alloc didn't error size=%u\n", 3 * ps);
->>>>>>> 9a8b202f
 
 	drm_buddy_free_list(&mm, &middle);
 	KUNIT_ASSERT_TRUE_MSG(test, drm_buddy_alloc_blocks(&mm, 0, mm_size,
 							   3 * ps, ps, &allocated,
 							   DRM_BUDDY_CONTIGUOUS_ALLOCATION),
-<<<<<<< HEAD
-			       "buddy_alloc didn't error size=%llu\n", 3 * ps);
-	KUNIT_ASSERT_TRUE_MSG(test, drm_buddy_alloc_blocks(&mm, 0, mm_size,
-							   2 * ps, ps, &allocated,
-							   DRM_BUDDY_CONTIGUOUS_ALLOCATION),
-			       "buddy_alloc didn't error size=%llu\n", 2 * ps);
-=======
 			       "buddy_alloc didn't error size=%u\n", 3 * ps);
 	KUNIT_ASSERT_TRUE_MSG(test, drm_buddy_alloc_blocks(&mm, 0, mm_size,
 							   2 * ps, ps, &allocated,
 							   DRM_BUDDY_CONTIGUOUS_ALLOCATION),
 			       "buddy_alloc didn't error size=%u\n", 2 * ps);
->>>>>>> 9a8b202f
 
 	drm_buddy_free_list(&mm, &right);
 	KUNIT_ASSERT_TRUE_MSG(test, drm_buddy_alloc_blocks(&mm, 0, mm_size,
 							   3 * ps, ps, &allocated,
 							   DRM_BUDDY_CONTIGUOUS_ALLOCATION),
-<<<<<<< HEAD
-			       "buddy_alloc didn't error size=%llu\n", 3 * ps);
-=======
 			       "buddy_alloc didn't error size=%u\n", 3 * ps);
->>>>>>> 9a8b202f
 	/*
 	 * At this point we should have enough contiguous space for 2 blocks,
 	 * however they are never buddies (since we freed middle and right) so
@@ -323,21 +292,13 @@
 	KUNIT_ASSERT_FALSE_MSG(test, drm_buddy_alloc_blocks(&mm, 0, mm_size,
 							    2 * ps, ps, &allocated,
 							    DRM_BUDDY_CONTIGUOUS_ALLOCATION),
-<<<<<<< HEAD
-			       "buddy_alloc hit an error size=%d\n", 2 * ps);
-=======
 			       "buddy_alloc hit an error size=%u\n", 2 * ps);
->>>>>>> 9a8b202f
 
 	drm_buddy_free_list(&mm, &left);
 	KUNIT_ASSERT_FALSE_MSG(test, drm_buddy_alloc_blocks(&mm, 0, mm_size,
 							    3 * ps, ps, &allocated,
 							    DRM_BUDDY_CONTIGUOUS_ALLOCATION),
-<<<<<<< HEAD
-			       "buddy_alloc hit an error size=%d\n", 3 * ps);
-=======
 			       "buddy_alloc hit an error size=%u\n", 3 * ps);
->>>>>>> 9a8b202f
 
 	total = 0;
 	list_for_each_entry(block, &allocated, link)
@@ -623,10 +584,7 @@
 	KUNIT_CASE(drm_test_buddy_alloc_pessimistic),
 	KUNIT_CASE(drm_test_buddy_alloc_pathological),
 	KUNIT_CASE(drm_test_buddy_alloc_contiguous),
-<<<<<<< HEAD
-=======
 	KUNIT_CASE(drm_test_buddy_alloc_range_bias),
->>>>>>> 9a8b202f
 	{}
 };
 

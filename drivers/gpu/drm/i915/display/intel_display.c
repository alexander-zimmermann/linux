--- conflicted
+++ resolved
@@ -10540,24 +10540,8 @@
 		plane->id == PLANE_CURSOR &&
 		INTEL_INFO(dev_priv)->display.cursor_needs_physical;
 
-<<<<<<< HEAD
 	vma = intel_pin_and_fence_fb_obj(fb, phys_cursor,
-					 &plane_state->view,
-=======
-	if (plane->id == PLANE_CURSOR &&
-	    INTEL_INFO(dev_priv)->display.cursor_needs_physical) {
-		struct drm_i915_gem_object *obj = intel_fb_obj(fb);
-		const int align = intel_cursor_alignment(dev_priv);
-		int err;
-
-		err = i915_gem_object_attach_phys(obj, align);
-		if (err)
-			return err;
-	}
-
-	vma = intel_pin_and_fence_fb_obj(fb,
 					 &plane_state->view.gtt,
->>>>>>> 81f1f8f1
 					 intel_plane_uses_fence(plane_state),
 					 &plane_state->flags);
 	if (IS_ERR(vma))

/*
 * Copyright © 2014 Intel Corporation
 *
 * Permission is hereby granted, free of charge, to any person obtaining a
 * copy of this software and associated documentation files (the "Software"),
 * to deal in the Software without restriction, including without limitation
 * the rights to use, copy, modify, merge, publish, distribute, sublicense,
 * and/or sell copies of the Software, and to permit persons to whom the
 * Software is furnished to do so, subject to the following conditions:
 *
 * The above copyright notice and this permission notice (including the next
 * paragraph) shall be included in all copies or substantial portions of the
 * Software.
 *
 * THE SOFTWARE IS PROVIDED "AS IS", WITHOUT WARRANTY OF ANY KIND, EXPRESS OR
 * IMPLIED, INCLUDING BUT NOT LIMITED TO THE WARRANTIES OF MERCHANTABILITY,
 * FITNESS FOR A PARTICULAR PURPOSE AND NONINFRINGEMENT.  IN NO EVENT SHALL
 * THE AUTHORS OR COPYRIGHT HOLDERS BE LIABLE FOR ANY CLAIM, DAMAGES OR OTHER
 * LIABILITY, WHETHER IN AN ACTION OF CONTRACT, TORT OR OTHERWISE, ARISING
 * FROM, OUT OF OR IN CONNECTION WITH THE SOFTWARE OR THE USE OR OTHER
 * DEALINGS IN THE SOFTWARE.
 */

#include <linux/component.h>
#include <linux/kernel.h>

#include <drm/drm_edid.h>
#include <drm/i915_component.h>

#include "i915_drv.h"
#include "intel_atomic.h"
#include "intel_audio.h"
#include "intel_display_types.h"
#include "intel_lpe_audio.h"

/**
 * DOC: High Definition Audio over HDMI and Display Port
 *
 * The graphics and audio drivers together support High Definition Audio over
 * HDMI and Display Port. The audio programming sequences are divided into audio
 * codec and controller enable and disable sequences. The graphics driver
 * handles the audio codec sequences, while the audio driver handles the audio
 * controller sequences.
 *
 * The disable sequences must be performed before disabling the transcoder or
 * port. The enable sequences may only be performed after enabling the
 * transcoder and port, and after completed link training. Therefore the audio
 * enable/disable sequences are part of the modeset sequence.
 *
 * The codec and controller sequences could be done either parallel or serial,
 * but generally the ELDV/PD change in the codec sequence indicates to the audio
 * driver that the controller sequence should start. Indeed, most of the
 * co-operation between the graphics and audio drivers is handled via audio
 * related registers. (The notable exception is the power management, not
 * covered here.)
 *
 * The struct &i915_audio_component is used to interact between the graphics
 * and audio drivers. The struct &i915_audio_component_ops @ops in it is
 * defined in graphics driver and called in audio driver. The
 * struct &i915_audio_component_audio_ops @audio_ops is called from i915 driver.
 */

/* DP N/M table */
#define LC_810M	810000
#define LC_540M	540000
#define LC_270M	270000
#define LC_162M	162000

struct dp_aud_n_m {
	int sample_rate;
	int clock;
	u16 m;
	u16 n;
};

struct hdmi_aud_ncts {
	int sample_rate;
	int clock;
	int n;
	int cts;
};

/* Values according to DP 1.4 Table 2-104 */
static const struct dp_aud_n_m dp_aud_n_m[] = {
	{ 32000, LC_162M, 1024, 10125 },
	{ 44100, LC_162M, 784, 5625 },
	{ 48000, LC_162M, 512, 3375 },
	{ 64000, LC_162M, 2048, 10125 },
	{ 88200, LC_162M, 1568, 5625 },
	{ 96000, LC_162M, 1024, 3375 },
	{ 128000, LC_162M, 4096, 10125 },
	{ 176400, LC_162M, 3136, 5625 },
	{ 192000, LC_162M, 2048, 3375 },
	{ 32000, LC_270M, 1024, 16875 },
	{ 44100, LC_270M, 784, 9375 },
	{ 48000, LC_270M, 512, 5625 },
	{ 64000, LC_270M, 2048, 16875 },
	{ 88200, LC_270M, 1568, 9375 },
	{ 96000, LC_270M, 1024, 5625 },
	{ 128000, LC_270M, 4096, 16875 },
	{ 176400, LC_270M, 3136, 9375 },
	{ 192000, LC_270M, 2048, 5625 },
	{ 32000, LC_540M, 1024, 33750 },
	{ 44100, LC_540M, 784, 18750 },
	{ 48000, LC_540M, 512, 11250 },
	{ 64000, LC_540M, 2048, 33750 },
	{ 88200, LC_540M, 1568, 18750 },
	{ 96000, LC_540M, 1024, 11250 },
	{ 128000, LC_540M, 4096, 33750 },
	{ 176400, LC_540M, 3136, 18750 },
	{ 192000, LC_540M, 2048, 11250 },
	{ 32000, LC_810M, 1024, 50625 },
	{ 44100, LC_810M, 784, 28125 },
	{ 48000, LC_810M, 512, 16875 },
	{ 64000, LC_810M, 2048, 50625 },
	{ 88200, LC_810M, 1568, 28125 },
	{ 96000, LC_810M, 1024, 16875 },
	{ 128000, LC_810M, 4096, 50625 },
	{ 176400, LC_810M, 3136, 28125 },
	{ 192000, LC_810M, 2048, 16875 },
};

static const struct dp_aud_n_m *
audio_config_dp_get_n_m(const struct intel_crtc_state *crtc_state, int rate)
{
	int i;

	for (i = 0; i < ARRAY_SIZE(dp_aud_n_m); i++) {
		if (rate == dp_aud_n_m[i].sample_rate &&
		    crtc_state->port_clock == dp_aud_n_m[i].clock)
			return &dp_aud_n_m[i];
	}

	return NULL;
}

static const struct {
	int clock;
	u32 config;
} hdmi_audio_clock[] = {
	{ 25175, AUD_CONFIG_PIXEL_CLOCK_HDMI_25175 },
	{ 25200, AUD_CONFIG_PIXEL_CLOCK_HDMI_25200 }, /* default per bspec */
	{ 27000, AUD_CONFIG_PIXEL_CLOCK_HDMI_27000 },
	{ 27027, AUD_CONFIG_PIXEL_CLOCK_HDMI_27027 },
	{ 54000, AUD_CONFIG_PIXEL_CLOCK_HDMI_54000 },
	{ 54054, AUD_CONFIG_PIXEL_CLOCK_HDMI_54054 },
	{ 74176, AUD_CONFIG_PIXEL_CLOCK_HDMI_74176 },
	{ 74250, AUD_CONFIG_PIXEL_CLOCK_HDMI_74250 },
	{ 148352, AUD_CONFIG_PIXEL_CLOCK_HDMI_148352 },
	{ 148500, AUD_CONFIG_PIXEL_CLOCK_HDMI_148500 },
};

/* HDMI N/CTS table */
#define TMDS_297M 297000
#define TMDS_296M 296703
#define TMDS_594M 594000
#define TMDS_593M 593407

static const struct hdmi_aud_ncts hdmi_aud_ncts_24bpp[] = {
	{ 32000, TMDS_296M, 5824, 421875 },
	{ 32000, TMDS_297M, 3072, 222750 },
	{ 32000, TMDS_593M, 5824, 843750 },
	{ 32000, TMDS_594M, 3072, 445500 },
	{ 44100, TMDS_296M, 4459, 234375 },
	{ 44100, TMDS_297M, 4704, 247500 },
	{ 44100, TMDS_593M, 8918, 937500 },
	{ 44100, TMDS_594M, 9408, 990000 },
	{ 88200, TMDS_296M, 8918, 234375 },
	{ 88200, TMDS_297M, 9408, 247500 },
	{ 88200, TMDS_593M, 17836, 937500 },
	{ 88200, TMDS_594M, 18816, 990000 },
	{ 176400, TMDS_296M, 17836, 234375 },
	{ 176400, TMDS_297M, 18816, 247500 },
	{ 176400, TMDS_593M, 35672, 937500 },
	{ 176400, TMDS_594M, 37632, 990000 },
	{ 48000, TMDS_296M, 5824, 281250 },
	{ 48000, TMDS_297M, 5120, 247500 },
	{ 48000, TMDS_593M, 5824, 562500 },
	{ 48000, TMDS_594M, 6144, 594000 },
	{ 96000, TMDS_296M, 11648, 281250 },
	{ 96000, TMDS_297M, 10240, 247500 },
	{ 96000, TMDS_593M, 11648, 562500 },
	{ 96000, TMDS_594M, 12288, 594000 },
	{ 192000, TMDS_296M, 23296, 281250 },
	{ 192000, TMDS_297M, 20480, 247500 },
	{ 192000, TMDS_593M, 23296, 562500 },
	{ 192000, TMDS_594M, 24576, 594000 },
};

/* Appendix C - N & CTS values for deep color from HDMI 2.0 spec*/
/* HDMI N/CTS table for 10 bit deep color(30 bpp)*/
#define TMDS_371M 371250
#define TMDS_370M 370878

static const struct hdmi_aud_ncts hdmi_aud_ncts_30bpp[] = {
	{ 32000, TMDS_370M, 5824, 527344 },
	{ 32000, TMDS_371M, 6144, 556875 },
	{ 44100, TMDS_370M, 8918, 585938 },
	{ 44100, TMDS_371M, 4704, 309375 },
	{ 88200, TMDS_370M, 17836, 585938 },
	{ 88200, TMDS_371M, 9408, 309375 },
	{ 176400, TMDS_370M, 35672, 585938 },
	{ 176400, TMDS_371M, 18816, 309375 },
	{ 48000, TMDS_370M, 11648, 703125 },
	{ 48000, TMDS_371M, 5120, 309375 },
	{ 96000, TMDS_370M, 23296, 703125 },
	{ 96000, TMDS_371M, 10240, 309375 },
	{ 192000, TMDS_370M, 46592, 703125 },
	{ 192000, TMDS_371M, 20480, 309375 },
};

/* HDMI N/CTS table for 12 bit deep color(36 bpp)*/
#define TMDS_445_5M 445500
#define TMDS_445M 445054

static const struct hdmi_aud_ncts hdmi_aud_ncts_36bpp[] = {
	{ 32000, TMDS_445M, 5824, 632813 },
	{ 32000, TMDS_445_5M, 4096, 445500 },
	{ 44100, TMDS_445M, 8918, 703125 },
	{ 44100, TMDS_445_5M, 4704, 371250 },
	{ 88200, TMDS_445M, 17836, 703125 },
	{ 88200, TMDS_445_5M, 9408, 371250 },
	{ 176400, TMDS_445M, 35672, 703125 },
	{ 176400, TMDS_445_5M, 18816, 371250 },
	{ 48000, TMDS_445M, 5824, 421875 },
	{ 48000, TMDS_445_5M, 5120, 371250 },
	{ 96000, TMDS_445M, 11648, 421875 },
	{ 96000, TMDS_445_5M, 10240, 371250 },
	{ 192000, TMDS_445M, 23296, 421875 },
	{ 192000, TMDS_445_5M, 20480, 371250 },
};

/* get AUD_CONFIG_PIXEL_CLOCK_HDMI_* value for mode */
static u32 audio_config_hdmi_pixel_clock(const struct intel_crtc_state *crtc_state)
{
	const struct drm_display_mode *adjusted_mode =
		&crtc_state->base.adjusted_mode;
	int i;

	for (i = 0; i < ARRAY_SIZE(hdmi_audio_clock); i++) {
		if (adjusted_mode->crtc_clock == hdmi_audio_clock[i].clock)
			break;
	}

	if (i == ARRAY_SIZE(hdmi_audio_clock)) {
		DRM_DEBUG_KMS("HDMI audio pixel clock setting for %d not found, falling back to defaults\n",
			      adjusted_mode->crtc_clock);
		i = 1;
	}

	DRM_DEBUG_KMS("Configuring HDMI audio for pixel clock %d (0x%08x)\n",
		      hdmi_audio_clock[i].clock,
		      hdmi_audio_clock[i].config);

	return hdmi_audio_clock[i].config;
}

static int audio_config_hdmi_get_n(const struct intel_crtc_state *crtc_state,
				   int rate)
{
	const struct hdmi_aud_ncts *hdmi_ncts_table;
	int i, size;

	if (crtc_state->pipe_bpp == 36) {
		hdmi_ncts_table = hdmi_aud_ncts_36bpp;
		size = ARRAY_SIZE(hdmi_aud_ncts_36bpp);
	} else if (crtc_state->pipe_bpp == 30) {
		hdmi_ncts_table = hdmi_aud_ncts_30bpp;
		size = ARRAY_SIZE(hdmi_aud_ncts_30bpp);
	} else {
		hdmi_ncts_table = hdmi_aud_ncts_24bpp;
		size = ARRAY_SIZE(hdmi_aud_ncts_24bpp);
	}

	for (i = 0; i < size; i++) {
		if (rate == hdmi_ncts_table[i].sample_rate &&
		    crtc_state->port_clock == hdmi_ncts_table[i].clock) {
			return hdmi_ncts_table[i].n;
		}
	}
	return 0;
}

static bool intel_eld_uptodate(struct drm_connector *connector,
			       i915_reg_t reg_eldv, u32 bits_eldv,
			       i915_reg_t reg_elda, u32 bits_elda,
			       i915_reg_t reg_edid)
{
	struct drm_i915_private *dev_priv = to_i915(connector->dev);
	const u8 *eld = connector->eld;
	u32 tmp;
	int i;

	tmp = I915_READ(reg_eldv);
	tmp &= bits_eldv;

	if (!tmp)
		return false;

	tmp = I915_READ(reg_elda);
	tmp &= ~bits_elda;
	I915_WRITE(reg_elda, tmp);

	for (i = 0; i < drm_eld_size(eld) / 4; i++)
		if (I915_READ(reg_edid) != *((const u32 *)eld + i))
			return false;

	return true;
}

static void g4x_audio_codec_disable(struct intel_encoder *encoder,
				    const struct intel_crtc_state *old_crtc_state,
				    const struct drm_connector_state *old_conn_state)
{
	struct drm_i915_private *dev_priv = to_i915(encoder->base.dev);
	u32 eldv, tmp;

	DRM_DEBUG_KMS("Disable audio codec\n");

	tmp = I915_READ(G4X_AUD_VID_DID);
	if (tmp == INTEL_AUDIO_DEVBLC || tmp == INTEL_AUDIO_DEVCL)
		eldv = G4X_ELDV_DEVCL_DEVBLC;
	else
		eldv = G4X_ELDV_DEVCTG;

	/* Invalidate ELD */
	tmp = I915_READ(G4X_AUD_CNTL_ST);
	tmp &= ~eldv;
	I915_WRITE(G4X_AUD_CNTL_ST, tmp);
}

static void g4x_audio_codec_enable(struct intel_encoder *encoder,
				   const struct intel_crtc_state *crtc_state,
				   const struct drm_connector_state *conn_state)
{
	struct drm_i915_private *dev_priv = to_i915(encoder->base.dev);
	struct drm_connector *connector = conn_state->connector;
	const u8 *eld = connector->eld;
	u32 eldv;
	u32 tmp;
	int len, i;

	DRM_DEBUG_KMS("Enable audio codec, %u bytes ELD\n", drm_eld_size(eld));

	tmp = I915_READ(G4X_AUD_VID_DID);
	if (tmp == INTEL_AUDIO_DEVBLC || tmp == INTEL_AUDIO_DEVCL)
		eldv = G4X_ELDV_DEVCL_DEVBLC;
	else
		eldv = G4X_ELDV_DEVCTG;

	if (intel_eld_uptodate(connector,
			       G4X_AUD_CNTL_ST, eldv,
			       G4X_AUD_CNTL_ST, G4X_ELD_ADDR_MASK,
			       G4X_HDMIW_HDMIEDID))
		return;

	tmp = I915_READ(G4X_AUD_CNTL_ST);
	tmp &= ~(eldv | G4X_ELD_ADDR_MASK);
	len = (tmp >> 9) & 0x1f;		/* ELD buffer size */
	I915_WRITE(G4X_AUD_CNTL_ST, tmp);

	len = min(drm_eld_size(eld) / 4, len);
	DRM_DEBUG_DRIVER("ELD size %d\n", len);
	for (i = 0; i < len; i++)
		I915_WRITE(G4X_HDMIW_HDMIEDID, *((const u32 *)eld + i));

	tmp = I915_READ(G4X_AUD_CNTL_ST);
	tmp |= eldv;
	I915_WRITE(G4X_AUD_CNTL_ST, tmp);
}

static void
hsw_dp_audio_config_update(struct intel_encoder *encoder,
			   const struct intel_crtc_state *crtc_state)
{
	struct drm_i915_private *dev_priv = to_i915(encoder->base.dev);
	struct i915_audio_component *acomp = dev_priv->audio_component;
	enum transcoder cpu_transcoder = crtc_state->cpu_transcoder;
	enum port port = encoder->port;
	const struct dp_aud_n_m *nm;
	int rate;
	u32 tmp;

	rate = acomp ? acomp->aud_sample_rate[port] : 0;
	nm = audio_config_dp_get_n_m(crtc_state, rate);
	if (nm)
		DRM_DEBUG_KMS("using Maud %u, Naud %u\n", nm->m, nm->n);
	else
		DRM_DEBUG_KMS("using automatic Maud, Naud\n");

	tmp = I915_READ(HSW_AUD_CFG(cpu_transcoder));
	tmp &= ~AUD_CONFIG_N_VALUE_INDEX;
	tmp &= ~AUD_CONFIG_PIXEL_CLOCK_HDMI_MASK;
	tmp &= ~AUD_CONFIG_N_PROG_ENABLE;
	tmp |= AUD_CONFIG_N_VALUE_INDEX;

	if (nm) {
		tmp &= ~AUD_CONFIG_N_MASK;
		tmp |= AUD_CONFIG_N(nm->n);
		tmp |= AUD_CONFIG_N_PROG_ENABLE;
	}

	I915_WRITE(HSW_AUD_CFG(cpu_transcoder), tmp);

	tmp = I915_READ(HSW_AUD_M_CTS_ENABLE(cpu_transcoder));
	tmp &= ~AUD_CONFIG_M_MASK;
	tmp &= ~AUD_M_CTS_M_VALUE_INDEX;
	tmp &= ~AUD_M_CTS_M_PROG_ENABLE;

	if (nm) {
		tmp |= nm->m;
		tmp |= AUD_M_CTS_M_VALUE_INDEX;
		tmp |= AUD_M_CTS_M_PROG_ENABLE;
	}

	I915_WRITE(HSW_AUD_M_CTS_ENABLE(cpu_transcoder), tmp);
}

static void
hsw_hdmi_audio_config_update(struct intel_encoder *encoder,
			     const struct intel_crtc_state *crtc_state)
{
	struct drm_i915_private *dev_priv = to_i915(encoder->base.dev);
	struct i915_audio_component *acomp = dev_priv->audio_component;
	enum transcoder cpu_transcoder = crtc_state->cpu_transcoder;
	enum port port = encoder->port;
	int n, rate;
	u32 tmp;

	rate = acomp ? acomp->aud_sample_rate[port] : 0;

	tmp = I915_READ(HSW_AUD_CFG(cpu_transcoder));
	tmp &= ~AUD_CONFIG_N_VALUE_INDEX;
	tmp &= ~AUD_CONFIG_PIXEL_CLOCK_HDMI_MASK;
	tmp &= ~AUD_CONFIG_N_PROG_ENABLE;
	tmp |= audio_config_hdmi_pixel_clock(crtc_state);

	n = audio_config_hdmi_get_n(crtc_state, rate);
	if (n != 0) {
		DRM_DEBUG_KMS("using N %d\n", n);

		tmp &= ~AUD_CONFIG_N_MASK;
		tmp |= AUD_CONFIG_N(n);
		tmp |= AUD_CONFIG_N_PROG_ENABLE;
	} else {
		DRM_DEBUG_KMS("using automatic N\n");
	}

	I915_WRITE(HSW_AUD_CFG(cpu_transcoder), tmp);

	/*
	 * Let's disable "Enable CTS or M Prog bit"
	 * and let HW calculate the value
	 */
	tmp = I915_READ(HSW_AUD_M_CTS_ENABLE(cpu_transcoder));
	tmp &= ~AUD_M_CTS_M_PROG_ENABLE;
	tmp &= ~AUD_M_CTS_M_VALUE_INDEX;
	I915_WRITE(HSW_AUD_M_CTS_ENABLE(cpu_transcoder), tmp);
}

static void
hsw_audio_config_update(struct intel_encoder *encoder,
			const struct intel_crtc_state *crtc_state)
{
	if (intel_crtc_has_dp_encoder(crtc_state))
		hsw_dp_audio_config_update(encoder, crtc_state);
	else
		hsw_hdmi_audio_config_update(encoder, crtc_state);
}

static void hsw_audio_codec_disable(struct intel_encoder *encoder,
				    const struct intel_crtc_state *old_crtc_state,
				    const struct drm_connector_state *old_conn_state)
{
	struct drm_i915_private *dev_priv = to_i915(encoder->base.dev);
	enum transcoder cpu_transcoder = old_crtc_state->cpu_transcoder;
	u32 tmp;

	DRM_DEBUG_KMS("Disable audio codec on transcoder %s\n",
		      transcoder_name(cpu_transcoder));

	mutex_lock(&dev_priv->av_mutex);

	/* Disable timestamps */
	tmp = I915_READ(HSW_AUD_CFG(cpu_transcoder));
	tmp &= ~AUD_CONFIG_N_VALUE_INDEX;
	tmp |= AUD_CONFIG_N_PROG_ENABLE;
	tmp &= ~AUD_CONFIG_UPPER_N_MASK;
	tmp &= ~AUD_CONFIG_LOWER_N_MASK;
	if (intel_crtc_has_dp_encoder(old_crtc_state))
		tmp |= AUD_CONFIG_N_VALUE_INDEX;
	I915_WRITE(HSW_AUD_CFG(cpu_transcoder), tmp);

	/* Invalidate ELD */
	tmp = I915_READ(HSW_AUD_PIN_ELD_CP_VLD);
	tmp &= ~AUDIO_ELD_VALID(cpu_transcoder);
	tmp &= ~AUDIO_OUTPUT_ENABLE(cpu_transcoder);
	I915_WRITE(HSW_AUD_PIN_ELD_CP_VLD, tmp);

	mutex_unlock(&dev_priv->av_mutex);
}

static void hsw_audio_codec_enable(struct intel_encoder *encoder,
				   const struct intel_crtc_state *crtc_state,
				   const struct drm_connector_state *conn_state)
{
	struct drm_i915_private *dev_priv = to_i915(encoder->base.dev);
	struct drm_connector *connector = conn_state->connector;
	enum transcoder cpu_transcoder = crtc_state->cpu_transcoder;
	const u8 *eld = connector->eld;
	u32 tmp;
	int len, i;

	DRM_DEBUG_KMS("Enable audio codec on transcoder %s, %u bytes ELD\n",
		      transcoder_name(cpu_transcoder), drm_eld_size(eld));

	mutex_lock(&dev_priv->av_mutex);

	/* Enable audio presence detect, invalidate ELD */
	tmp = I915_READ(HSW_AUD_PIN_ELD_CP_VLD);
	tmp |= AUDIO_OUTPUT_ENABLE(cpu_transcoder);
	tmp &= ~AUDIO_ELD_VALID(cpu_transcoder);
	I915_WRITE(HSW_AUD_PIN_ELD_CP_VLD, tmp);

	/*
	 * FIXME: We're supposed to wait for vblank here, but we have vblanks
	 * disabled during the mode set. The proper fix would be to push the
	 * rest of the setup into a vblank work item, queued here, but the
	 * infrastructure is not there yet.
	 */

	/* Reset ELD write address */
	tmp = I915_READ(HSW_AUD_DIP_ELD_CTRL(cpu_transcoder));
	tmp &= ~IBX_ELD_ADDRESS_MASK;
	I915_WRITE(HSW_AUD_DIP_ELD_CTRL(cpu_transcoder), tmp);

	/* Up to 84 bytes of hw ELD buffer */
	len = min(drm_eld_size(eld), 84);
	for (i = 0; i < len / 4; i++)
		I915_WRITE(HSW_AUD_EDID_DATA(cpu_transcoder), *((const u32 *)eld + i));

	/* ELD valid */
	tmp = I915_READ(HSW_AUD_PIN_ELD_CP_VLD);
	tmp |= AUDIO_ELD_VALID(cpu_transcoder);
	I915_WRITE(HSW_AUD_PIN_ELD_CP_VLD, tmp);

	/* Enable timestamps */
	hsw_audio_config_update(encoder, crtc_state);

	mutex_unlock(&dev_priv->av_mutex);
}

static void ilk_audio_codec_disable(struct intel_encoder *encoder,
				    const struct intel_crtc_state *old_crtc_state,
				    const struct drm_connector_state *old_conn_state)
{
	struct drm_i915_private *dev_priv = to_i915(encoder->base.dev);
	struct intel_crtc *crtc = to_intel_crtc(old_crtc_state->base.crtc);
	enum pipe pipe = crtc->pipe;
	enum port port = encoder->port;
	u32 tmp, eldv;
	i915_reg_t aud_config, aud_cntrl_st2;

	DRM_DEBUG_KMS("Disable audio codec on [ENCODER:%d:%s], pipe %c\n",
		      encoder->base.base.id, encoder->base.name,
		      pipe_name(pipe));

	if (WARN_ON(port == PORT_A))
		return;

	if (HAS_PCH_IBX(dev_priv)) {
		aud_config = IBX_AUD_CFG(pipe);
		aud_cntrl_st2 = IBX_AUD_CNTL_ST2;
	} else if (IS_VALLEYVIEW(dev_priv) || IS_CHERRYVIEW(dev_priv)) {
		aud_config = VLV_AUD_CFG(pipe);
		aud_cntrl_st2 = VLV_AUD_CNTL_ST2;
	} else {
		aud_config = CPT_AUD_CFG(pipe);
		aud_cntrl_st2 = CPT_AUD_CNTRL_ST2;
	}

	/* Disable timestamps */
	tmp = I915_READ(aud_config);
	tmp &= ~AUD_CONFIG_N_VALUE_INDEX;
	tmp |= AUD_CONFIG_N_PROG_ENABLE;
	tmp &= ~AUD_CONFIG_UPPER_N_MASK;
	tmp &= ~AUD_CONFIG_LOWER_N_MASK;
	if (intel_crtc_has_dp_encoder(old_crtc_state))
		tmp |= AUD_CONFIG_N_VALUE_INDEX;
	I915_WRITE(aud_config, tmp);

	eldv = IBX_ELD_VALID(port);

	/* Invalidate ELD */
	tmp = I915_READ(aud_cntrl_st2);
	tmp &= ~eldv;
	I915_WRITE(aud_cntrl_st2, tmp);
}

static void ilk_audio_codec_enable(struct intel_encoder *encoder,
				   const struct intel_crtc_state *crtc_state,
				   const struct drm_connector_state *conn_state)
{
	struct drm_i915_private *dev_priv = to_i915(encoder->base.dev);
	struct intel_crtc *crtc = to_intel_crtc(crtc_state->base.crtc);
	struct drm_connector *connector = conn_state->connector;
	enum pipe pipe = crtc->pipe;
	enum port port = encoder->port;
	const u8 *eld = connector->eld;
	u32 tmp, eldv;
	int len, i;
	i915_reg_t hdmiw_hdmiedid, aud_config, aud_cntl_st, aud_cntrl_st2;

	DRM_DEBUG_KMS("Enable audio codec on [ENCODER:%d:%s], pipe %c, %u bytes ELD\n",
		      encoder->base.base.id, encoder->base.name,
		      pipe_name(pipe), drm_eld_size(eld));

	if (WARN_ON(port == PORT_A))
		return;

	/*
	 * FIXME: We're supposed to wait for vblank here, but we have vblanks
	 * disabled during the mode set. The proper fix would be to push the
	 * rest of the setup into a vblank work item, queued here, but the
	 * infrastructure is not there yet.
	 */

	if (HAS_PCH_IBX(dev_priv)) {
		hdmiw_hdmiedid = IBX_HDMIW_HDMIEDID(pipe);
		aud_config = IBX_AUD_CFG(pipe);
		aud_cntl_st = IBX_AUD_CNTL_ST(pipe);
		aud_cntrl_st2 = IBX_AUD_CNTL_ST2;
	} else if (IS_VALLEYVIEW(dev_priv) ||
		   IS_CHERRYVIEW(dev_priv)) {
		hdmiw_hdmiedid = VLV_HDMIW_HDMIEDID(pipe);
		aud_config = VLV_AUD_CFG(pipe);
		aud_cntl_st = VLV_AUD_CNTL_ST(pipe);
		aud_cntrl_st2 = VLV_AUD_CNTL_ST2;
	} else {
		hdmiw_hdmiedid = CPT_HDMIW_HDMIEDID(pipe);
		aud_config = CPT_AUD_CFG(pipe);
		aud_cntl_st = CPT_AUD_CNTL_ST(pipe);
		aud_cntrl_st2 = CPT_AUD_CNTRL_ST2;
	}

	eldv = IBX_ELD_VALID(port);

	/* Invalidate ELD */
	tmp = I915_READ(aud_cntrl_st2);
	tmp &= ~eldv;
	I915_WRITE(aud_cntrl_st2, tmp);

	/* Reset ELD write address */
	tmp = I915_READ(aud_cntl_st);
	tmp &= ~IBX_ELD_ADDRESS_MASK;
	I915_WRITE(aud_cntl_st, tmp);

	/* Up to 84 bytes of hw ELD buffer */
	len = min(drm_eld_size(eld), 84);
	for (i = 0; i < len / 4; i++)
		I915_WRITE(hdmiw_hdmiedid, *((const u32 *)eld + i));

	/* ELD valid */
	tmp = I915_READ(aud_cntrl_st2);
	tmp |= eldv;
	I915_WRITE(aud_cntrl_st2, tmp);

	/* Enable timestamps */
	tmp = I915_READ(aud_config);
	tmp &= ~AUD_CONFIG_N_VALUE_INDEX;
	tmp &= ~AUD_CONFIG_N_PROG_ENABLE;
	tmp &= ~AUD_CONFIG_PIXEL_CLOCK_HDMI_MASK;
	if (intel_crtc_has_dp_encoder(crtc_state))
		tmp |= AUD_CONFIG_N_VALUE_INDEX;
	else
		tmp |= audio_config_hdmi_pixel_clock(crtc_state);
	I915_WRITE(aud_config, tmp);
}

/**
 * intel_audio_codec_enable - Enable the audio codec for HD audio
 * @encoder: encoder on which to enable audio
 * @crtc_state: pointer to the current crtc state.
 * @conn_state: pointer to the current connector state.
 *
 * The enable sequences may only be performed after enabling the transcoder and
 * port, and after completed link training.
 */
void intel_audio_codec_enable(struct intel_encoder *encoder,
			      const struct intel_crtc_state *crtc_state,
			      const struct drm_connector_state *conn_state)
{
	struct drm_i915_private *dev_priv = to_i915(encoder->base.dev);
	struct i915_audio_component *acomp = dev_priv->audio_component;
	struct intel_crtc *crtc = to_intel_crtc(crtc_state->base.crtc);
	struct drm_connector *connector = conn_state->connector;
	const struct drm_display_mode *adjusted_mode =
		&crtc_state->base.adjusted_mode;
	enum port port = encoder->port;
	enum pipe pipe = crtc->pipe;

	/* FIXME precompute the ELD in .compute_config() */
	if (!connector->eld[0])
		DRM_DEBUG_KMS("Bogus ELD on [CONNECTOR:%d:%s]\n",
			      connector->base.id, connector->name);

	DRM_DEBUG_DRIVER("ELD on [CONNECTOR:%d:%s], [ENCODER:%d:%s]\n",
			 connector->base.id,
			 connector->name,
			 connector->encoder->base.id,
			 connector->encoder->name);

	connector->eld[6] = drm_av_sync_delay(connector, adjusted_mode) / 2;

	if (dev_priv->display.audio_codec_enable)
		dev_priv->display.audio_codec_enable(encoder,
						     crtc_state,
						     conn_state);

	mutex_lock(&dev_priv->av_mutex);
	encoder->audio_connector = connector;

	/* referred in audio callbacks */
	dev_priv->av_enc_map[pipe] = encoder;
	mutex_unlock(&dev_priv->av_mutex);

	if (acomp && acomp->base.audio_ops &&
	    acomp->base.audio_ops->pin_eld_notify) {
		/* audio drivers expect pipe = -1 to indicate Non-MST cases */
		if (!intel_crtc_has_type(crtc_state, INTEL_OUTPUT_DP_MST))
			pipe = -1;
		acomp->base.audio_ops->pin_eld_notify(acomp->base.audio_ops->audio_ptr,
						 (int) port, (int) pipe);
	}

	intel_lpe_audio_notify(dev_priv, pipe, port, connector->eld,
			       crtc_state->port_clock,
			       intel_crtc_has_dp_encoder(crtc_state));
}

/**
 * intel_audio_codec_disable - Disable the audio codec for HD audio
 * @encoder: encoder on which to disable audio
 * @old_crtc_state: pointer to the old crtc state.
 * @old_conn_state: pointer to the old connector state.
 *
 * The disable sequences must be performed before disabling the transcoder or
 * port.
 */
void intel_audio_codec_disable(struct intel_encoder *encoder,
			       const struct intel_crtc_state *old_crtc_state,
			       const struct drm_connector_state *old_conn_state)
{
	struct drm_i915_private *dev_priv = to_i915(encoder->base.dev);
	struct i915_audio_component *acomp = dev_priv->audio_component;
	struct intel_crtc *crtc = to_intel_crtc(old_crtc_state->base.crtc);
	enum port port = encoder->port;
	enum pipe pipe = crtc->pipe;

	if (dev_priv->display.audio_codec_disable)
		dev_priv->display.audio_codec_disable(encoder,
						      old_crtc_state,
						      old_conn_state);

	mutex_lock(&dev_priv->av_mutex);
	encoder->audio_connector = NULL;
	dev_priv->av_enc_map[pipe] = NULL;
	mutex_unlock(&dev_priv->av_mutex);

	if (acomp && acomp->base.audio_ops &&
	    acomp->base.audio_ops->pin_eld_notify) {
		/* audio drivers expect pipe = -1 to indicate Non-MST cases */
		if (!intel_crtc_has_type(old_crtc_state, INTEL_OUTPUT_DP_MST))
			pipe = -1;
		acomp->base.audio_ops->pin_eld_notify(acomp->base.audio_ops->audio_ptr,
						 (int) port, (int) pipe);
	}

	intel_lpe_audio_notify(dev_priv, pipe, port, NULL, 0, false);
}

/**
 * intel_init_audio_hooks - Set up chip specific audio hooks
 * @dev_priv: device private
 */
void intel_init_audio_hooks(struct drm_i915_private *dev_priv)
{
	if (IS_G4X(dev_priv)) {
		dev_priv->display.audio_codec_enable = g4x_audio_codec_enable;
		dev_priv->display.audio_codec_disable = g4x_audio_codec_disable;
	} else if (IS_VALLEYVIEW(dev_priv) || IS_CHERRYVIEW(dev_priv)) {
		dev_priv->display.audio_codec_enable = ilk_audio_codec_enable;
		dev_priv->display.audio_codec_disable = ilk_audio_codec_disable;
	} else if (IS_HASWELL(dev_priv) || INTEL_GEN(dev_priv) >= 8) {
		dev_priv->display.audio_codec_enable = hsw_audio_codec_enable;
		dev_priv->display.audio_codec_disable = hsw_audio_codec_disable;
	} else if (HAS_PCH_SPLIT(dev_priv)) {
		dev_priv->display.audio_codec_enable = ilk_audio_codec_enable;
		dev_priv->display.audio_codec_disable = ilk_audio_codec_disable;
	}
}

static void glk_force_audio_cdclk(struct drm_i915_private *dev_priv,
				  bool enable)
{
	struct drm_modeset_acquire_ctx ctx;
	struct drm_atomic_state *state;
	int ret;

	drm_modeset_acquire_init(&ctx, 0);
	state = drm_atomic_state_alloc(&dev_priv->drm);
	if (WARN_ON(!state))
		return;

	state->acquire_ctx = &ctx;

retry:
	to_intel_atomic_state(state)->cdclk.force_min_cdclk_changed = true;
	to_intel_atomic_state(state)->cdclk.force_min_cdclk =
		enable ? 2 * 96000 : 0;

	/* Protects dev_priv->cdclk.force_min_cdclk */
	ret = intel_atomic_lock_global_state(to_intel_atomic_state(state));
	if (!ret)
		ret = drm_atomic_commit(state);

	if (ret == -EDEADLK) {
		drm_atomic_state_clear(state);
		drm_modeset_backoff(&ctx);
		goto retry;
	}

	WARN_ON(ret);

	drm_atomic_state_put(state);

	drm_modeset_drop_locks(&ctx);
	drm_modeset_acquire_fini(&ctx);
}

static unsigned long i915_audio_component_get_power(struct device *kdev)
{
	struct drm_i915_private *dev_priv = kdev_to_i915(kdev);
	intel_wakeref_t ret;

	/* Catch potential impedance mismatches before they occur! */
	BUILD_BUG_ON(sizeof(intel_wakeref_t) > sizeof(unsigned long));

	ret = intel_display_power_get(dev_priv, POWER_DOMAIN_AUDIO);

	if (dev_priv->audio_power_refcount++ == 0) {
		if (IS_TIGERLAKE(dev_priv) || IS_ICELAKE(dev_priv)) {
			I915_WRITE(AUD_FREQ_CNTRL, dev_priv->audio_freq_cntrl);
			DRM_DEBUG_KMS("restored AUD_FREQ_CNTRL to 0x%x\n",
				      dev_priv->audio_freq_cntrl);
		}

		/* Force CDCLK to 2*BCLK as long as we need audio powered. */
<<<<<<< HEAD
		if (INTEL_GEN(dev_priv) >= 10 || IS_GEMINILAKE(dev_priv))
=======
		if (IS_GEMINILAKE(dev_priv))
>>>>>>> a7196caf
			glk_force_audio_cdclk(dev_priv, true);

		if (INTEL_GEN(dev_priv) >= 10 || IS_GEMINILAKE(dev_priv))
			I915_WRITE(AUD_PIN_BUF_CTL,
				   (I915_READ(AUD_PIN_BUF_CTL) |
				    AUD_PIN_BUF_ENABLE));
	}

	return ret;
}

static void i915_audio_component_put_power(struct device *kdev,
					   unsigned long cookie)
{
	struct drm_i915_private *dev_priv = kdev_to_i915(kdev);

	/* Stop forcing CDCLK to 2*BCLK if no need for audio to be powered. */
	if (--dev_priv->audio_power_refcount == 0)
<<<<<<< HEAD
		if (INTEL_GEN(dev_priv) >= 10 || IS_GEMINILAKE(dev_priv))
=======
		if (IS_GEMINILAKE(dev_priv))
>>>>>>> a7196caf
			glk_force_audio_cdclk(dev_priv, false);

	intel_display_power_put(dev_priv, POWER_DOMAIN_AUDIO, cookie);
}

static void i915_audio_component_codec_wake_override(struct device *kdev,
						     bool enable)
{
	struct drm_i915_private *dev_priv = kdev_to_i915(kdev);
	unsigned long cookie;
	u32 tmp;

	if (!IS_GEN(dev_priv, 9))
		return;

	cookie = i915_audio_component_get_power(kdev);

	/*
	 * Enable/disable generating the codec wake signal, overriding the
	 * internal logic to generate the codec wake to controller.
	 */
	tmp = I915_READ(HSW_AUD_CHICKENBIT);
	tmp &= ~SKL_AUD_CODEC_WAKE_SIGNAL;
	I915_WRITE(HSW_AUD_CHICKENBIT, tmp);
	usleep_range(1000, 1500);

	if (enable) {
		tmp = I915_READ(HSW_AUD_CHICKENBIT);
		tmp |= SKL_AUD_CODEC_WAKE_SIGNAL;
		I915_WRITE(HSW_AUD_CHICKENBIT, tmp);
		usleep_range(1000, 1500);
	}

	i915_audio_component_put_power(kdev, cookie);
}

/* Get CDCLK in kHz  */
static int i915_audio_component_get_cdclk_freq(struct device *kdev)
{
	struct drm_i915_private *dev_priv = kdev_to_i915(kdev);

	if (WARN_ON_ONCE(!HAS_DDI(dev_priv)))
		return -ENODEV;

	return dev_priv->cdclk.hw.cdclk;
}

/*
 * get the intel_encoder according to the parameter port and pipe
 * intel_encoder is saved by the index of pipe
 * MST & (pipe >= 0): return the av_enc_map[pipe],
 *   when port is matched
 * MST & (pipe < 0): this is invalid
 * Non-MST & (pipe >= 0): only pipe = 0 (the first device entry)
 *   will get the right intel_encoder with port matched
 * Non-MST & (pipe < 0): get the right intel_encoder with port matched
 */
static struct intel_encoder *get_saved_enc(struct drm_i915_private *dev_priv,
					       int port, int pipe)
{
	struct intel_encoder *encoder;

	/* MST */
	if (pipe >= 0) {
		if (WARN_ON(pipe >= ARRAY_SIZE(dev_priv->av_enc_map)))
			return NULL;

		encoder = dev_priv->av_enc_map[pipe];
		/*
		 * when bootup, audio driver may not know it is
		 * MST or not. So it will poll all the port & pipe
		 * combinations
		 */
		if (encoder != NULL && encoder->port == port &&
		    encoder->type == INTEL_OUTPUT_DP_MST)
			return encoder;
	}

	/* Non-MST */
	if (pipe > 0)
		return NULL;

	for_each_pipe(dev_priv, pipe) {
		encoder = dev_priv->av_enc_map[pipe];
		if (encoder == NULL)
			continue;

		if (encoder->type == INTEL_OUTPUT_DP_MST)
			continue;

		if (port == encoder->port)
			return encoder;
	}

	return NULL;
}

static int i915_audio_component_sync_audio_rate(struct device *kdev, int port,
						int pipe, int rate)
{
	struct drm_i915_private *dev_priv = kdev_to_i915(kdev);
	struct i915_audio_component *acomp = dev_priv->audio_component;
	struct intel_encoder *encoder;
	struct intel_crtc *crtc;
	unsigned long cookie;
	int err = 0;

	if (!HAS_DDI(dev_priv))
		return 0;

	cookie = i915_audio_component_get_power(kdev);
	mutex_lock(&dev_priv->av_mutex);

	/* 1. get the pipe */
	encoder = get_saved_enc(dev_priv, port, pipe);
	if (!encoder || !encoder->base.crtc) {
		DRM_DEBUG_KMS("Not valid for port %c\n", port_name(port));
		err = -ENODEV;
		goto unlock;
	}

	crtc = to_intel_crtc(encoder->base.crtc);

	/* port must be valid now, otherwise the pipe will be invalid */
	acomp->aud_sample_rate[port] = rate;

	hsw_audio_config_update(encoder, crtc->config);

 unlock:
	mutex_unlock(&dev_priv->av_mutex);
	i915_audio_component_put_power(kdev, cookie);
	return err;
}

static int i915_audio_component_get_eld(struct device *kdev, int port,
					int pipe, bool *enabled,
					unsigned char *buf, int max_bytes)
{
	struct drm_i915_private *dev_priv = kdev_to_i915(kdev);
	struct intel_encoder *intel_encoder;
	const u8 *eld;
	int ret = -EINVAL;

	mutex_lock(&dev_priv->av_mutex);

	intel_encoder = get_saved_enc(dev_priv, port, pipe);
	if (!intel_encoder) {
		DRM_DEBUG_KMS("Not valid for port %c\n", port_name(port));
		mutex_unlock(&dev_priv->av_mutex);
		return ret;
	}

	ret = 0;
	*enabled = intel_encoder->audio_connector != NULL;
	if (*enabled) {
		eld = intel_encoder->audio_connector->eld;
		ret = drm_eld_size(eld);
		memcpy(buf, eld, min(max_bytes, ret));
	}

	mutex_unlock(&dev_priv->av_mutex);
	return ret;
}

static const struct drm_audio_component_ops i915_audio_component_ops = {
	.owner		= THIS_MODULE,
	.get_power	= i915_audio_component_get_power,
	.put_power	= i915_audio_component_put_power,
	.codec_wake_override = i915_audio_component_codec_wake_override,
	.get_cdclk_freq	= i915_audio_component_get_cdclk_freq,
	.sync_audio_rate = i915_audio_component_sync_audio_rate,
	.get_eld	= i915_audio_component_get_eld,
};

static int i915_audio_component_bind(struct device *i915_kdev,
				     struct device *hda_kdev, void *data)
{
	struct i915_audio_component *acomp = data;
	struct drm_i915_private *dev_priv = kdev_to_i915(i915_kdev);
	int i;

	if (WARN_ON(acomp->base.ops || acomp->base.dev))
		return -EEXIST;

	if (WARN_ON(!device_link_add(hda_kdev, i915_kdev, DL_FLAG_STATELESS)))
		return -ENOMEM;

	drm_modeset_lock_all(&dev_priv->drm);
	acomp->base.ops = &i915_audio_component_ops;
	acomp->base.dev = i915_kdev;
	BUILD_BUG_ON(MAX_PORTS != I915_MAX_PORTS);
	for (i = 0; i < ARRAY_SIZE(acomp->aud_sample_rate); i++)
		acomp->aud_sample_rate[i] = 0;
	dev_priv->audio_component = acomp;
	drm_modeset_unlock_all(&dev_priv->drm);

	return 0;
}

static void i915_audio_component_unbind(struct device *i915_kdev,
					struct device *hda_kdev, void *data)
{
	struct i915_audio_component *acomp = data;
	struct drm_i915_private *dev_priv = kdev_to_i915(i915_kdev);

	drm_modeset_lock_all(&dev_priv->drm);
	acomp->base.ops = NULL;
	acomp->base.dev = NULL;
	dev_priv->audio_component = NULL;
	drm_modeset_unlock_all(&dev_priv->drm);

	device_link_remove(hda_kdev, i915_kdev);
}

static const struct component_ops i915_audio_component_bind_ops = {
	.bind	= i915_audio_component_bind,
	.unbind	= i915_audio_component_unbind,
};

/**
 * i915_audio_component_init - initialize and register the audio component
 * @dev_priv: i915 device instance
 *
 * This will register with the component framework a child component which
 * will bind dynamically to the snd_hda_intel driver's corresponding master
 * component when the latter is registered. During binding the child
 * initializes an instance of struct i915_audio_component which it receives
 * from the master. The master can then start to use the interface defined by
 * this struct. Each side can break the binding at any point by deregistering
 * its own component after which each side's component unbind callback is
 * called.
 *
 * We ignore any error during registration and continue with reduced
 * functionality (i.e. without HDMI audio).
 */
static void i915_audio_component_init(struct drm_i915_private *dev_priv)
{
	int ret;

	ret = component_add_typed(dev_priv->drm.dev,
				  &i915_audio_component_bind_ops,
				  I915_COMPONENT_AUDIO);
	if (ret < 0) {
		DRM_ERROR("failed to add audio component (%d)\n", ret);
		/* continue with reduced functionality */
		return;
	}

	if (IS_TIGERLAKE(dev_priv) || IS_ICELAKE(dev_priv)) {
		dev_priv->audio_freq_cntrl = I915_READ(AUD_FREQ_CNTRL);
		DRM_DEBUG_KMS("init value of AUD_FREQ_CNTRL of 0x%x\n",
			      dev_priv->audio_freq_cntrl);
	}

	dev_priv->audio_component_registered = true;
}

/**
 * i915_audio_component_cleanup - deregister the audio component
 * @dev_priv: i915 device instance
 *
 * Deregisters the audio component, breaking any existing binding to the
 * corresponding snd_hda_intel driver's master component.
 */
static void i915_audio_component_cleanup(struct drm_i915_private *dev_priv)
{
	if (!dev_priv->audio_component_registered)
		return;

	component_del(dev_priv->drm.dev, &i915_audio_component_bind_ops);
	dev_priv->audio_component_registered = false;
}

/**
 * intel_audio_init() - Initialize the audio driver either using
 * component framework or using lpe audio bridge
 * @dev_priv: the i915 drm device private data
 *
 */
void intel_audio_init(struct drm_i915_private *dev_priv)
{
	if (intel_lpe_audio_init(dev_priv) < 0)
		i915_audio_component_init(dev_priv);
}

/**
 * intel_audio_deinit() - deinitialize the audio driver
 * @dev_priv: the i915 drm device private data
 *
 */
void intel_audio_deinit(struct drm_i915_private *dev_priv)
{
	if ((dev_priv)->lpe_audio.platdev != NULL)
		intel_lpe_audio_teardown(dev_priv);
	else
		i915_audio_component_cleanup(dev_priv);
}<|MERGE_RESOLUTION|>--- conflicted
+++ resolved
@@ -856,11 +856,7 @@
 		}
 
 		/* Force CDCLK to 2*BCLK as long as we need audio powered. */
-<<<<<<< HEAD
-		if (INTEL_GEN(dev_priv) >= 10 || IS_GEMINILAKE(dev_priv))
-=======
 		if (IS_GEMINILAKE(dev_priv))
->>>>>>> a7196caf
 			glk_force_audio_cdclk(dev_priv, true);
 
 		if (INTEL_GEN(dev_priv) >= 10 || IS_GEMINILAKE(dev_priv))
@@ -879,11 +875,7 @@
 
 	/* Stop forcing CDCLK to 2*BCLK if no need for audio to be powered. */
 	if (--dev_priv->audio_power_refcount == 0)
-<<<<<<< HEAD
-		if (INTEL_GEN(dev_priv) >= 10 || IS_GEMINILAKE(dev_priv))
-=======
 		if (IS_GEMINILAKE(dev_priv))
->>>>>>> a7196caf
 			glk_force_audio_cdclk(dev_priv, false);
 
 	intel_display_power_put(dev_priv, POWER_DOMAIN_AUDIO, cookie);

--- conflicted
+++ resolved
@@ -3560,13 +3560,8 @@
 	/* Read the eDP Display control capabilities registers */
 	if ((intel_dp->dpcd[DP_EDP_CONFIGURATION_CAP] & DP_DPCD_DISPLAY_CONTROL_CAPABLE) &&
 	    drm_dp_dpcd_read(&intel_dp->aux, DP_EDP_DPCD_REV,
-<<<<<<< HEAD
-			     intel_dp->edp_dpcd, sizeof(intel_dp->edp_dpcd) ==
-			     sizeof(intel_dp->edp_dpcd)))
-=======
 			     intel_dp->edp_dpcd, sizeof(intel_dp->edp_dpcd)) ==
 			     sizeof(intel_dp->edp_dpcd))
->>>>>>> d06e622d
 		DRM_DEBUG_KMS("EDP DPCD : %*ph\n", (int) sizeof(intel_dp->edp_dpcd),
 			      intel_dp->edp_dpcd);
 
@@ -3669,7 +3664,6 @@
 
 	if (drm_dp_dpcd_read(&intel_dp->aux, DP_MSTM_CAP, buf, 1) != 1)
 		return false;
-<<<<<<< HEAD
 
 	return buf[0] & DP_MST_CAP;
 }
@@ -3683,21 +3677,6 @@
 	if (!intel_dp->can_mst)
 		return;
 
-=======
-
-	return buf[0] & DP_MST_CAP;
-}
-
-static void
-intel_dp_configure_mst(struct intel_dp *intel_dp)
-{
-	if (!i915.enable_dp_mst)
-		return;
-
-	if (!intel_dp->can_mst)
-		return;
-
->>>>>>> d06e622d
 	intel_dp->is_mst = intel_dp_can_mst(intel_dp);
 
 	if (intel_dp->is_mst)

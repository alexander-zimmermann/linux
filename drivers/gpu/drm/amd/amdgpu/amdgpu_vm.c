--- conflicted
+++ resolved
@@ -956,10 +956,6 @@
 {
 	struct amdgpu_vm_tlb_seq_struct *tlb_cb;
 	struct amdgpu_vm_update_params params;
-<<<<<<< HEAD
-	struct amdgpu_vm_tlb_seq_struct *tlb_cb;
-=======
->>>>>>> 0c383648
 	struct amdgpu_res_cursor cursor;
 	enum amdgpu_sync_mode sync_mode;
 	int r, idx;
@@ -990,13 +986,9 @@
 	params.immediate = immediate;
 	params.pages_addr = pages_addr;
 	params.unlocked = unlocked;
-<<<<<<< HEAD
-	params.allow_override = allow_override;
-=======
 	params.needs_flush = flush_tlb;
 	params.allow_override = allow_override;
 	INIT_LIST_HEAD(&params.tlb_flush_waitlist);
->>>>>>> 0c383648
 
 	/* Implicitly sync to command submissions in the same VM before
 	 * unmapping. Sync to moving fences before mapping.
@@ -2987,8 +2979,6 @@
 	if (vm && status) {
 		vm->fault_info.addr = addr;
 		vm->fault_info.status = status;
-<<<<<<< HEAD
-=======
 		/*
 		 * Update the fault information globally for later usage
 		 * when vm could be stale or freed.
@@ -2997,7 +2987,6 @@
 		adev->vm_manager.fault_info.vmhub = vmhub;
 		adev->vm_manager.fault_info.status = status;
 
->>>>>>> 0c383648
 		if (AMDGPU_IS_GFXHUB(vmhub)) {
 			vm->fault_info.vmhub = AMDGPU_VMHUB_TYPE_GFX;
 			vm->fault_info.vmhub |=

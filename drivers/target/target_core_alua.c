// SPDX-License-Identifier: GPL-2.0-or-later
/*******************************************************************************
 * Filename:  target_core_alua.c
 *
 * This file contains SPC-3 compliant asymmetric logical unit assigntment (ALUA)
 *
 * (c) Copyright 2009-2013 Datera, Inc.
 *
 * Nicholas A. Bellinger <nab@kernel.org>
 *
 ******************************************************************************/

#include <linux/slab.h>
#include <linux/spinlock.h>
#include <linux/configfs.h>
#include <linux/delay.h>
#include <linux/export.h>
#include <linux/fcntl.h>
#include <linux/file.h>
#include <linux/fs.h>
#include <scsi/scsi_proto.h>
#include <asm/unaligned.h>

#include <target/target_core_base.h>
#include <target/target_core_backend.h>
#include <target/target_core_fabric.h>

#include "target_core_internal.h"
#include "target_core_alua.h"
#include "target_core_ua.h"

static sense_reason_t core_alua_check_transition(int state, int valid,
						 int *primary, int explicit);
static int core_alua_set_tg_pt_secondary_state(
		struct se_lun *lun, int explicit, int offline);

static char *core_alua_dump_state(int state);

static void __target_attach_tg_pt_gp(struct se_lun *lun,
		struct t10_alua_tg_pt_gp *tg_pt_gp);

static u16 alua_lu_gps_counter;
static u32 alua_lu_gps_count;

static DEFINE_SPINLOCK(lu_gps_lock);
static LIST_HEAD(lu_gps_list);

struct t10_alua_lu_gp *default_lu_gp;

/*
 * REPORT REFERRALS
 *
 * See sbc3r35 section 5.23
 */
sense_reason_t
target_emulate_report_referrals(struct se_cmd *cmd)
{
	struct se_device *dev = cmd->se_dev;
	struct t10_alua_lba_map *map;
	struct t10_alua_lba_map_member *map_mem;
	unsigned char *buf;
	u32 rd_len = 0, off;

	if (cmd->data_length < 4) {
		pr_warn("REPORT REFERRALS allocation length %u too"
			" small\n", cmd->data_length);
		return TCM_INVALID_CDB_FIELD;
	}

	buf = transport_kmap_data_sg(cmd);
	if (!buf)
		return TCM_LOGICAL_UNIT_COMMUNICATION_FAILURE;

	off = 4;
	spin_lock(&dev->t10_alua.lba_map_lock);
	if (list_empty(&dev->t10_alua.lba_map_list)) {
		spin_unlock(&dev->t10_alua.lba_map_lock);
		transport_kunmap_data_sg(cmd);

		return TCM_UNSUPPORTED_SCSI_OPCODE;
	}

	list_for_each_entry(map, &dev->t10_alua.lba_map_list,
			    lba_map_list) {
		int desc_num = off + 3;
		int pg_num;

		off += 4;
		if (cmd->data_length > off)
			put_unaligned_be64(map->lba_map_first_lba, &buf[off]);
		off += 8;
		if (cmd->data_length > off)
			put_unaligned_be64(map->lba_map_last_lba, &buf[off]);
		off += 8;
		rd_len += 20;
		pg_num = 0;
		list_for_each_entry(map_mem, &map->lba_map_mem_list,
				    lba_map_mem_list) {
			int alua_state = map_mem->lba_map_mem_alua_state;
			int alua_pg_id = map_mem->lba_map_mem_alua_pg_id;

			if (cmd->data_length > off)
				buf[off] = alua_state & 0x0f;
			off += 2;
			if (cmd->data_length > off)
				buf[off] = (alua_pg_id >> 8) & 0xff;
			off++;
			if (cmd->data_length > off)
				buf[off] = (alua_pg_id & 0xff);
			off++;
			rd_len += 4;
			pg_num++;
		}
		if (cmd->data_length > desc_num)
			buf[desc_num] = pg_num;
	}
	spin_unlock(&dev->t10_alua.lba_map_lock);

	/*
	 * Set the RETURN DATA LENGTH set in the header of the DataIN Payload
	 */
	put_unaligned_be16(rd_len, &buf[2]);

	transport_kunmap_data_sg(cmd);

	target_complete_cmd(cmd, SAM_STAT_GOOD);
	return 0;
}

/*
 * REPORT_TARGET_PORT_GROUPS
 *
 * See spc4r17 section 6.27
 */
sense_reason_t
target_emulate_report_target_port_groups(struct se_cmd *cmd)
{
	struct se_device *dev = cmd->se_dev;
	struct t10_alua_tg_pt_gp *tg_pt_gp;
	struct se_lun *lun;
	unsigned char *buf;
	u32 rd_len = 0, off;
	int ext_hdr = (cmd->t_task_cdb[1] & 0x20);

	/*
	 * Skip over RESERVED area to first Target port group descriptor
	 * depending on the PARAMETER DATA FORMAT type..
	 */
	if (ext_hdr != 0)
		off = 8;
	else
		off = 4;

	if (cmd->data_length < off) {
		pr_warn("REPORT TARGET PORT GROUPS allocation length %u too"
			" small for %s header\n", cmd->data_length,
			(ext_hdr) ? "extended" : "normal");
		return TCM_INVALID_CDB_FIELD;
	}
	buf = transport_kmap_data_sg(cmd);
	if (!buf)
		return TCM_LOGICAL_UNIT_COMMUNICATION_FAILURE;

	spin_lock(&dev->t10_alua.tg_pt_gps_lock);
	list_for_each_entry(tg_pt_gp, &dev->t10_alua.tg_pt_gps_list,
			tg_pt_gp_list) {
		/*
		 * Check if the Target port group and Target port descriptor list
		 * based on tg_pt_gp_members count will fit into the response payload.
		 * Otherwise, bump rd_len to let the initiator know we have exceeded
		 * the allocation length and the response is truncated.
		 */
		if ((off + 8 + (tg_pt_gp->tg_pt_gp_members * 4)) >
		     cmd->data_length) {
			rd_len += 8 + (tg_pt_gp->tg_pt_gp_members * 4);
			continue;
		}
		/*
		 * PREF: Preferred target port bit, determine if this
		 * bit should be set for port group.
		 */
		if (tg_pt_gp->tg_pt_gp_pref)
			buf[off] = 0x80;
		/*
		 * Set the ASYMMETRIC ACCESS State
		 */
		buf[off++] |= tg_pt_gp->tg_pt_gp_alua_access_state & 0xff;
		/*
		 * Set supported ASYMMETRIC ACCESS State bits
		 */
		buf[off++] |= tg_pt_gp->tg_pt_gp_alua_supported_states;
		/*
		 * TARGET PORT GROUP
		 */
		put_unaligned_be16(tg_pt_gp->tg_pt_gp_id, &buf[off]);
		off += 2;

		off++; /* Skip over Reserved */
		/*
		 * STATUS CODE
		 */
		buf[off++] = (tg_pt_gp->tg_pt_gp_alua_access_status & 0xff);
		/*
		 * Vendor Specific field
		 */
		buf[off++] = 0x00;
		/*
		 * TARGET PORT COUNT
		 */
		buf[off++] = (tg_pt_gp->tg_pt_gp_members & 0xff);
		rd_len += 8;

		spin_lock(&tg_pt_gp->tg_pt_gp_lock);
		list_for_each_entry(lun, &tg_pt_gp->tg_pt_gp_lun_list,
				lun_tg_pt_gp_link) {
			/*
			 * Start Target Port descriptor format
			 *
			 * See spc4r17 section 6.2.7 Table 247
			 */
			off += 2; /* Skip over Obsolete */
			/*
			 * Set RELATIVE TARGET PORT IDENTIFIER
			 */
			put_unaligned_be16(lun->lun_rtpi, &buf[off]);
			off += 2;
			rd_len += 4;
		}
		spin_unlock(&tg_pt_gp->tg_pt_gp_lock);
	}
	spin_unlock(&dev->t10_alua.tg_pt_gps_lock);
	/*
	 * Set the RETURN DATA LENGTH set in the header of the DataIN Payload
	 */
	put_unaligned_be32(rd_len, &buf[0]);

	/*
	 * Fill in the Extended header parameter data format if requested
	 */
	if (ext_hdr != 0) {
		buf[4] = 0x10;
		/*
		 * Set the implicit transition time (in seconds) for the application
		 * client to use as a base for it's transition timeout value.
		 *
		 * Use the current tg_pt_gp_mem -> tg_pt_gp membership from the LUN
		 * this CDB was received upon to determine this value individually
		 * for ALUA target port group.
		 */
		rcu_read_lock();
		tg_pt_gp = rcu_dereference(cmd->se_lun->lun_tg_pt_gp);
		if (tg_pt_gp)
			buf[5] = tg_pt_gp->tg_pt_gp_implicit_trans_secs;
		rcu_read_unlock();
	}
	transport_kunmap_data_sg(cmd);

	target_complete_cmd_with_length(cmd, SAM_STAT_GOOD, rd_len + 4);
	return 0;
}

/*
 * SET_TARGET_PORT_GROUPS for explicit ALUA operation.
 *
 * See spc4r17 section 6.35
 */
sense_reason_t
target_emulate_set_target_port_groups(struct se_cmd *cmd)
{
	struct se_device *dev = cmd->se_dev;
	struct se_lun *l_lun = cmd->se_lun;
	struct se_node_acl *nacl = cmd->se_sess->se_node_acl;
	struct t10_alua_tg_pt_gp *tg_pt_gp = NULL, *l_tg_pt_gp;
	unsigned char *buf;
	unsigned char *ptr;
	sense_reason_t rc = TCM_NO_SENSE;
	u32 len = 4; /* Skip over RESERVED area in header */
	int alua_access_state, primary = 0, valid_states;
	u16 tg_pt_id, rtpi;

	if (cmd->data_length < 4) {
		pr_warn("SET TARGET PORT GROUPS parameter list length %u too"
			" small\n", cmd->data_length);
		return TCM_INVALID_PARAMETER_LIST;
	}

	buf = transport_kmap_data_sg(cmd);
	if (!buf)
		return TCM_LOGICAL_UNIT_COMMUNICATION_FAILURE;

	/*
	 * Determine if explicit ALUA via SET_TARGET_PORT_GROUPS is allowed
	 * for the local tg_pt_gp.
	 */
	rcu_read_lock();
	l_tg_pt_gp = rcu_dereference(l_lun->lun_tg_pt_gp);
	if (!l_tg_pt_gp) {
		rcu_read_unlock();
		pr_err("Unable to access l_lun->tg_pt_gp\n");
		rc = TCM_UNSUPPORTED_SCSI_OPCODE;
		goto out;
	}

	if (!(l_tg_pt_gp->tg_pt_gp_alua_access_type & TPGS_EXPLICIT_ALUA)) {
		rcu_read_unlock();
		pr_debug("Unable to process SET_TARGET_PORT_GROUPS"
				" while TPGS_EXPLICIT_ALUA is disabled\n");
		rc = TCM_UNSUPPORTED_SCSI_OPCODE;
		goto out;
	}
	valid_states = l_tg_pt_gp->tg_pt_gp_alua_supported_states;
	rcu_read_unlock();

	ptr = &buf[4]; /* Skip over RESERVED area in header */

	while (len < cmd->data_length) {
		bool found = false;
		alua_access_state = (ptr[0] & 0x0f);
		/*
		 * Check the received ALUA access state, and determine if
		 * the state is a primary or secondary target port asymmetric
		 * access state.
		 */
		rc = core_alua_check_transition(alua_access_state, valid_states,
						&primary, 1);
		if (rc) {
			/*
			 * If the SET TARGET PORT GROUPS attempts to establish
			 * an invalid combination of target port asymmetric
			 * access states or attempts to establish an
			 * unsupported target port asymmetric access state,
			 * then the command shall be terminated with CHECK
			 * CONDITION status, with the sense key set to ILLEGAL
			 * REQUEST, and the additional sense code set to INVALID
			 * FIELD IN PARAMETER LIST.
			 */
			goto out;
		}

		/*
		 * If the ASYMMETRIC ACCESS STATE field (see table 267)
		 * specifies a primary target port asymmetric access state,
		 * then the TARGET PORT GROUP OR TARGET PORT field specifies
		 * a primary target port group for which the primary target
		 * port asymmetric access state shall be changed. If the
		 * ASYMMETRIC ACCESS STATE field specifies a secondary target
		 * port asymmetric access state, then the TARGET PORT GROUP OR
		 * TARGET PORT field specifies the relative target port
		 * identifier (see 3.1.120) of the target port for which the
		 * secondary target port asymmetric access state shall be
		 * changed.
		 */
		if (primary) {
			tg_pt_id = get_unaligned_be16(ptr + 2);
			/*
			 * Locate the matching target port group ID from
			 * the global tg_pt_gp list
			 */
			spin_lock(&dev->t10_alua.tg_pt_gps_lock);
			list_for_each_entry(tg_pt_gp,
					&dev->t10_alua.tg_pt_gps_list,
					tg_pt_gp_list) {
				if (!tg_pt_gp->tg_pt_gp_valid_id)
					continue;

				if (tg_pt_id != tg_pt_gp->tg_pt_gp_id)
					continue;

				atomic_inc_mb(&tg_pt_gp->tg_pt_gp_ref_cnt);

				spin_unlock(&dev->t10_alua.tg_pt_gps_lock);

				if (!core_alua_do_port_transition(tg_pt_gp,
						dev, l_lun, nacl,
						alua_access_state, 1))
					found = true;

				spin_lock(&dev->t10_alua.tg_pt_gps_lock);
				atomic_dec_mb(&tg_pt_gp->tg_pt_gp_ref_cnt);
				break;
			}
			spin_unlock(&dev->t10_alua.tg_pt_gps_lock);
		} else {
			struct se_lun *lun;

			/*
			 * Extract the RELATIVE TARGET PORT IDENTIFIER to identify
			 * the Target Port in question for the the incoming
			 * SET_TARGET_PORT_GROUPS op.
			 */
			rtpi = get_unaligned_be16(ptr + 2);
			/*
			 * Locate the matching relative target port identifier
			 * for the struct se_device storage object.
			 */
			spin_lock(&dev->se_port_lock);
			list_for_each_entry(lun, &dev->dev_sep_list,
							lun_dev_link) {
				if (lun->lun_rtpi != rtpi)
					continue;

				// XXX: racy unlock
				spin_unlock(&dev->se_port_lock);

				if (!core_alua_set_tg_pt_secondary_state(
						lun, 1, 1))
					found = true;

				spin_lock(&dev->se_port_lock);
				break;
			}
			spin_unlock(&dev->se_port_lock);
		}

		if (!found) {
			rc = TCM_INVALID_PARAMETER_LIST;
			goto out;
		}

		ptr += 4;
		len += 4;
	}

out:
	transport_kunmap_data_sg(cmd);
	if (!rc)
		target_complete_cmd(cmd, SAM_STAT_GOOD);
	return rc;
}

static inline void core_alua_state_nonoptimized(
	struct se_cmd *cmd,
	unsigned char *cdb,
	int nonop_delay_msecs)
{
	/*
	 * Set SCF_ALUA_NON_OPTIMIZED here, this value will be checked
	 * later to determine if processing of this cmd needs to be
	 * temporarily delayed for the Active/NonOptimized primary access state.
	 */
	cmd->se_cmd_flags |= SCF_ALUA_NON_OPTIMIZED;
	cmd->alua_nonop_delay = nonop_delay_msecs;
}

static inline sense_reason_t core_alua_state_lba_dependent(
	struct se_cmd *cmd,
	u16 tg_pt_gp_id)
{
	struct se_device *dev = cmd->se_dev;
	u64 segment_size, segment_mult, sectors, lba;

	/* Only need to check for cdb actually containing LBAs */
	if (!(cmd->se_cmd_flags & SCF_SCSI_DATA_CDB))
		return 0;

	spin_lock(&dev->t10_alua.lba_map_lock);
	segment_size = dev->t10_alua.lba_map_segment_size;
	segment_mult = dev->t10_alua.lba_map_segment_multiplier;
	sectors = cmd->data_length / dev->dev_attrib.block_size;

	lba = cmd->t_task_lba;
	while (lba < cmd->t_task_lba + sectors) {
		struct t10_alua_lba_map *cur_map = NULL, *map;
		struct t10_alua_lba_map_member *map_mem;

		list_for_each_entry(map, &dev->t10_alua.lba_map_list,
				    lba_map_list) {
			u64 start_lba, last_lba;
			u64 first_lba = map->lba_map_first_lba;

			if (segment_mult) {
				u64 tmp = lba;
				start_lba = do_div(tmp, segment_size * segment_mult);

				last_lba = first_lba + segment_size - 1;
				if (start_lba >= first_lba &&
				    start_lba <= last_lba) {
					lba += segment_size;
					cur_map = map;
					break;
				}
			} else {
				last_lba = map->lba_map_last_lba;
				if (lba >= first_lba && lba <= last_lba) {
					lba = last_lba + 1;
					cur_map = map;
					break;
				}
			}
		}
		if (!cur_map) {
			spin_unlock(&dev->t10_alua.lba_map_lock);
			return TCM_ALUA_TG_PT_UNAVAILABLE;
		}
		list_for_each_entry(map_mem, &cur_map->lba_map_mem_list,
				    lba_map_mem_list) {
			if (map_mem->lba_map_mem_alua_pg_id != tg_pt_gp_id)
				continue;
			switch(map_mem->lba_map_mem_alua_state) {
			case ALUA_ACCESS_STATE_STANDBY:
				spin_unlock(&dev->t10_alua.lba_map_lock);
				return TCM_ALUA_TG_PT_STANDBY;
			case ALUA_ACCESS_STATE_UNAVAILABLE:
				spin_unlock(&dev->t10_alua.lba_map_lock);
				return TCM_ALUA_TG_PT_UNAVAILABLE;
			default:
				break;
			}
		}
	}
	spin_unlock(&dev->t10_alua.lba_map_lock);
	return 0;
}

static inline sense_reason_t core_alua_state_standby(
	struct se_cmd *cmd,
	unsigned char *cdb)
{
	/*
	 * Allowed CDBs for ALUA_ACCESS_STATE_STANDBY as defined by
	 * spc4r17 section 5.9.2.4.4
	 */
	switch (cdb[0]) {
	case INQUIRY:
	case LOG_SELECT:
	case LOG_SENSE:
	case MODE_SELECT:
	case MODE_SENSE:
	case REPORT_LUNS:
	case RECEIVE_DIAGNOSTIC:
	case SEND_DIAGNOSTIC:
	case READ_CAPACITY:
		return 0;
	case SERVICE_ACTION_IN_16:
		switch (cdb[1] & 0x1f) {
		case SAI_READ_CAPACITY_16:
			return 0;
		default:
			return TCM_ALUA_TG_PT_STANDBY;
		}
	case MAINTENANCE_IN:
		switch (cdb[1] & 0x1f) {
		case MI_REPORT_TARGET_PGS:
			return 0;
		default:
			return TCM_ALUA_TG_PT_STANDBY;
		}
	case MAINTENANCE_OUT:
		switch (cdb[1]) {
		case MO_SET_TARGET_PGS:
			return 0;
		default:
			return TCM_ALUA_TG_PT_STANDBY;
		}
	case REQUEST_SENSE:
	case PERSISTENT_RESERVE_IN:
	case PERSISTENT_RESERVE_OUT:
	case READ_BUFFER:
	case WRITE_BUFFER:
		return 0;
	default:
		return TCM_ALUA_TG_PT_STANDBY;
	}

	return 0;
}

static inline sense_reason_t core_alua_state_unavailable(
	struct se_cmd *cmd,
	unsigned char *cdb)
{
	/*
	 * Allowed CDBs for ALUA_ACCESS_STATE_UNAVAILABLE as defined by
	 * spc4r17 section 5.9.2.4.5
	 */
	switch (cdb[0]) {
	case INQUIRY:
	case REPORT_LUNS:
		return 0;
	case MAINTENANCE_IN:
		switch (cdb[1] & 0x1f) {
		case MI_REPORT_TARGET_PGS:
			return 0;
		default:
			return TCM_ALUA_TG_PT_UNAVAILABLE;
		}
	case MAINTENANCE_OUT:
		switch (cdb[1]) {
		case MO_SET_TARGET_PGS:
			return 0;
		default:
			return TCM_ALUA_TG_PT_UNAVAILABLE;
		}
	case REQUEST_SENSE:
	case READ_BUFFER:
	case WRITE_BUFFER:
		return 0;
	default:
		return TCM_ALUA_TG_PT_UNAVAILABLE;
	}

	return 0;
}

static inline sense_reason_t core_alua_state_transition(
	struct se_cmd *cmd,
	unsigned char *cdb)
{
	/*
	 * Allowed CDBs for ALUA_ACCESS_STATE_TRANSITION as defined by
	 * spc4r17 section 5.9.2.5
	 */
	switch (cdb[0]) {
	case INQUIRY:
	case REPORT_LUNS:
		return 0;
	case MAINTENANCE_IN:
		switch (cdb[1] & 0x1f) {
		case MI_REPORT_TARGET_PGS:
			return 0;
		default:
			return TCM_ALUA_STATE_TRANSITION;
		}
	case REQUEST_SENSE:
	case READ_BUFFER:
	case WRITE_BUFFER:
		return 0;
	default:
		return TCM_ALUA_STATE_TRANSITION;
	}

	return 0;
}

/*
 * return 1: Is used to signal LUN not accessible, and check condition/not ready
 * return 0: Used to signal success
 * return -1: Used to signal failure, and invalid cdb field
 */
sense_reason_t
target_alua_state_check(struct se_cmd *cmd)
{
	struct se_device *dev = cmd->se_dev;
	unsigned char *cdb = cmd->t_task_cdb;
	struct se_lun *lun = cmd->se_lun;
	struct t10_alua_tg_pt_gp *tg_pt_gp;
	int out_alua_state, nonop_delay_msecs;
	u16 tg_pt_gp_id;
	sense_reason_t rc = TCM_NO_SENSE;

	if (dev->se_hba->hba_flags & HBA_FLAGS_INTERNAL_USE)
		return 0;
	if (dev->transport_flags & TRANSPORT_FLAG_PASSTHROUGH_ALUA)
		return 0;

	/*
	 * First, check for a struct se_port specific secondary ALUA target port
	 * access state: OFFLINE
	 */
	if (atomic_read(&lun->lun_tg_pt_secondary_offline)) {
		pr_debug("ALUA: Got secondary offline status for local"
				" target port\n");
		return TCM_ALUA_OFFLINE;
	}
	rcu_read_lock();
	tg_pt_gp = rcu_dereference(lun->lun_tg_pt_gp);
	if (!tg_pt_gp) {
		rcu_read_unlock();
		return 0;
	}

	out_alua_state = tg_pt_gp->tg_pt_gp_alua_access_state;
	nonop_delay_msecs = tg_pt_gp->tg_pt_gp_nonop_delay_msecs;
	tg_pt_gp_id = tg_pt_gp->tg_pt_gp_id;
<<<<<<< HEAD

	spin_unlock(&lun->lun_tg_pt_gp_lock);
=======
	rcu_read_unlock();
>>>>>>> df0cc57e
	/*
	 * Process ALUA_ACCESS_STATE_ACTIVE_OPTIMIZED in a separate conditional
	 * statement so the compiler knows explicitly to check this case first.
	 * For the Optimized ALUA access state case, we want to process the
	 * incoming fabric cmd ASAP..
	 */
	if (out_alua_state == ALUA_ACCESS_STATE_ACTIVE_OPTIMIZED)
		return 0;

	switch (out_alua_state) {
	case ALUA_ACCESS_STATE_ACTIVE_NON_OPTIMIZED:
		core_alua_state_nonoptimized(cmd, cdb, nonop_delay_msecs);
		break;
	case ALUA_ACCESS_STATE_STANDBY:
		rc = core_alua_state_standby(cmd, cdb);
		break;
	case ALUA_ACCESS_STATE_UNAVAILABLE:
		rc = core_alua_state_unavailable(cmd, cdb);
		break;
	case ALUA_ACCESS_STATE_TRANSITION:
		rc = core_alua_state_transition(cmd, cdb);
		break;
	case ALUA_ACCESS_STATE_LBA_DEPENDENT:
		rc = core_alua_state_lba_dependent(cmd, tg_pt_gp_id);
		break;
	/*
	 * OFFLINE is a secondary ALUA target port group access state, that is
	 * handled above with struct se_lun->lun_tg_pt_secondary_offline=1
	 */
	case ALUA_ACCESS_STATE_OFFLINE:
	default:
		pr_err("Unknown ALUA access state: 0x%02x\n",
				out_alua_state);
		rc = TCM_INVALID_CDB_FIELD;
	}

	if (rc && rc != TCM_INVALID_CDB_FIELD) {
		pr_debug("[%s]: ALUA TG Port not available, "
			"SenseKey: NOT_READY, ASC/rc: 0x04/%d\n",
			cmd->se_tfo->fabric_name, rc);
	}

	return rc;
}

/*
 * Check implicit and explicit ALUA state change request.
 */
static sense_reason_t
core_alua_check_transition(int state, int valid, int *primary, int explicit)
{
	/*
	 * OPTIMIZED, NON-OPTIMIZED, STANDBY and UNAVAILABLE are
	 * defined as primary target port asymmetric access states.
	 */
	switch (state) {
	case ALUA_ACCESS_STATE_ACTIVE_OPTIMIZED:
		if (!(valid & ALUA_AO_SUP))
			goto not_supported;
		*primary = 1;
		break;
	case ALUA_ACCESS_STATE_ACTIVE_NON_OPTIMIZED:
		if (!(valid & ALUA_AN_SUP))
			goto not_supported;
		*primary = 1;
		break;
	case ALUA_ACCESS_STATE_STANDBY:
		if (!(valid & ALUA_S_SUP))
			goto not_supported;
		*primary = 1;
		break;
	case ALUA_ACCESS_STATE_UNAVAILABLE:
		if (!(valid & ALUA_U_SUP))
			goto not_supported;
		*primary = 1;
		break;
	case ALUA_ACCESS_STATE_LBA_DEPENDENT:
		if (!(valid & ALUA_LBD_SUP))
			goto not_supported;
		*primary = 1;
		break;
	case ALUA_ACCESS_STATE_OFFLINE:
		/*
		 * OFFLINE state is defined as a secondary target port
		 * asymmetric access state.
		 */
		if (!(valid & ALUA_O_SUP))
			goto not_supported;
		*primary = 0;
		break;
	case ALUA_ACCESS_STATE_TRANSITION:
		if (!(valid & ALUA_T_SUP) || explicit)
			/*
			 * Transitioning is set internally and by tcmu daemon,
			 * and cannot be selected through a STPG.
			 */
			goto not_supported;
		*primary = 0;
		break;
	default:
		pr_err("Unknown ALUA access state: 0x%02x\n", state);
		return TCM_INVALID_PARAMETER_LIST;
	}

	return 0;

not_supported:
	pr_err("ALUA access state %s not supported",
	       core_alua_dump_state(state));
	return TCM_INVALID_PARAMETER_LIST;
}

static char *core_alua_dump_state(int state)
{
	switch (state) {
	case ALUA_ACCESS_STATE_ACTIVE_OPTIMIZED:
		return "Active/Optimized";
	case ALUA_ACCESS_STATE_ACTIVE_NON_OPTIMIZED:
		return "Active/NonOptimized";
	case ALUA_ACCESS_STATE_LBA_DEPENDENT:
		return "LBA Dependent";
	case ALUA_ACCESS_STATE_STANDBY:
		return "Standby";
	case ALUA_ACCESS_STATE_UNAVAILABLE:
		return "Unavailable";
	case ALUA_ACCESS_STATE_OFFLINE:
		return "Offline";
	case ALUA_ACCESS_STATE_TRANSITION:
		return "Transitioning";
	default:
		return "Unknown";
	}

	return NULL;
}

char *core_alua_dump_status(int status)
{
	switch (status) {
	case ALUA_STATUS_NONE:
		return "None";
	case ALUA_STATUS_ALTERED_BY_EXPLICIT_STPG:
		return "Altered by Explicit STPG";
	case ALUA_STATUS_ALTERED_BY_IMPLICIT_ALUA:
		return "Altered by Implicit ALUA";
	default:
		return "Unknown";
	}

	return NULL;
}

/*
 * Used by fabric modules to determine when we need to delay processing
 * for the Active/NonOptimized paths..
 */
int core_alua_check_nonop_delay(
	struct se_cmd *cmd)
{
	if (!(cmd->se_cmd_flags & SCF_ALUA_NON_OPTIMIZED))
		return 0;
	/*
	 * The ALUA Active/NonOptimized access state delay can be disabled
	 * in via configfs with a value of zero
	 */
	if (!cmd->alua_nonop_delay)
		return 0;
	/*
	 * struct se_cmd->alua_nonop_delay gets set by a target port group
	 * defined interval in core_alua_state_nonoptimized()
	 */
	msleep_interruptible(cmd->alua_nonop_delay);
	return 0;
}
EXPORT_SYMBOL(core_alua_check_nonop_delay);

static int core_alua_write_tpg_metadata(
	const char *path,
	unsigned char *md_buf,
	u32 md_buf_len)
{
	struct file *file = filp_open(path, O_RDWR | O_CREAT | O_TRUNC, 0600);
	loff_t pos = 0;
	int ret;

	if (IS_ERR(file)) {
		pr_err("filp_open(%s) for ALUA metadata failed\n", path);
		return -ENODEV;
	}
	ret = kernel_write(file, md_buf, md_buf_len, &pos);
	if (ret < 0)
		pr_err("Error writing ALUA metadata file: %s\n", path);
	fput(file);
	return (ret < 0) ? -EIO : 0;
}

static int core_alua_update_tpg_primary_metadata(
	struct t10_alua_tg_pt_gp *tg_pt_gp)
{
	unsigned char *md_buf;
	struct t10_wwn *wwn = &tg_pt_gp->tg_pt_gp_dev->t10_wwn;
	char *path;
	int len, rc;

	lockdep_assert_held(&tg_pt_gp->tg_pt_gp_transition_mutex);

	md_buf = kzalloc(ALUA_MD_BUF_LEN, GFP_KERNEL);
	if (!md_buf) {
		pr_err("Unable to allocate buf for ALUA metadata\n");
		return -ENOMEM;
	}

	len = snprintf(md_buf, ALUA_MD_BUF_LEN,
			"tg_pt_gp_id=%hu\n"
			"alua_access_state=0x%02x\n"
			"alua_access_status=0x%02x\n",
			tg_pt_gp->tg_pt_gp_id,
			tg_pt_gp->tg_pt_gp_alua_access_state,
			tg_pt_gp->tg_pt_gp_alua_access_status);

	rc = -ENOMEM;
	path = kasprintf(GFP_KERNEL, "%s/alua/tpgs_%s/%s", db_root,
			&wwn->unit_serial[0],
			config_item_name(&tg_pt_gp->tg_pt_gp_group.cg_item));
	if (path) {
		rc = core_alua_write_tpg_metadata(path, md_buf, len);
		kfree(path);
	}
	kfree(md_buf);
	return rc;
}

static void core_alua_queue_state_change_ua(struct t10_alua_tg_pt_gp *tg_pt_gp)
{
	struct se_dev_entry *se_deve;
	struct se_lun *lun;
	struct se_lun_acl *lacl;

	spin_lock(&tg_pt_gp->tg_pt_gp_lock);
	list_for_each_entry(lun, &tg_pt_gp->tg_pt_gp_lun_list,
				lun_tg_pt_gp_link) {
		/*
		 * After an implicit target port asymmetric access state
		 * change, a device server shall establish a unit attention
		 * condition for the initiator port associated with every I_T
		 * nexus with the additional sense code set to ASYMMETRIC
		 * ACCESS STATE CHANGED.
		 *
		 * After an explicit target port asymmetric access state
		 * change, a device server shall establish a unit attention
		 * condition with the additional sense code set to ASYMMETRIC
		 * ACCESS STATE CHANGED for the initiator port associated with
		 * every I_T nexus other than the I_T nexus on which the SET
		 * TARGET PORT GROUPS command
		 */
		if (!percpu_ref_tryget_live(&lun->lun_ref))
			continue;
		spin_unlock(&tg_pt_gp->tg_pt_gp_lock);

		spin_lock(&lun->lun_deve_lock);
		list_for_each_entry(se_deve, &lun->lun_deve_list, lun_link) {
			lacl = rcu_dereference_check(se_deve->se_lun_acl,
					lockdep_is_held(&lun->lun_deve_lock));

			/*
			 * spc4r37 p.242:
			 * After an explicit target port asymmetric access
			 * state change, a device server shall establish a
			 * unit attention condition with the additional sense
			 * code set to ASYMMETRIC ACCESS STATE CHANGED for
			 * the initiator port associated with every I_T nexus
			 * other than the I_T nexus on which the SET TARGET
			 * PORT GROUPS command was received.
			 */
			if ((tg_pt_gp->tg_pt_gp_alua_access_status ==
			     ALUA_STATUS_ALTERED_BY_EXPLICIT_STPG) &&
			   (tg_pt_gp->tg_pt_gp_alua_lun != NULL) &&
			    (tg_pt_gp->tg_pt_gp_alua_lun == lun))
				continue;

			/*
			 * se_deve->se_lun_acl pointer may be NULL for a
			 * entry created without explicit Node+MappedLUN ACLs
			 */
			if (lacl && (tg_pt_gp->tg_pt_gp_alua_nacl != NULL) &&
			    (tg_pt_gp->tg_pt_gp_alua_nacl == lacl->se_lun_nacl))
				continue;

			core_scsi3_ua_allocate(se_deve, 0x2A,
				ASCQ_2AH_ASYMMETRIC_ACCESS_STATE_CHANGED);
		}
		spin_unlock(&lun->lun_deve_lock);

		spin_lock(&tg_pt_gp->tg_pt_gp_lock);
		percpu_ref_put(&lun->lun_ref);
	}
	spin_unlock(&tg_pt_gp->tg_pt_gp_lock);
}

static int core_alua_do_transition_tg_pt(
	struct t10_alua_tg_pt_gp *tg_pt_gp,
	int new_state,
	int explicit)
{
	int prev_state;

	mutex_lock(&tg_pt_gp->tg_pt_gp_transition_mutex);
	/* Nothing to be done here */
	if (tg_pt_gp->tg_pt_gp_alua_access_state == new_state) {
		mutex_unlock(&tg_pt_gp->tg_pt_gp_transition_mutex);
		return 0;
	}

	if (explicit && new_state == ALUA_ACCESS_STATE_TRANSITION) {
		mutex_unlock(&tg_pt_gp->tg_pt_gp_transition_mutex);
		return -EAGAIN;
	}

	/*
	 * Save the old primary ALUA access state, and set the current state
	 * to ALUA_ACCESS_STATE_TRANSITION.
	 */
	prev_state = tg_pt_gp->tg_pt_gp_alua_access_state;
	tg_pt_gp->tg_pt_gp_alua_access_state = ALUA_ACCESS_STATE_TRANSITION;
	tg_pt_gp->tg_pt_gp_alua_access_status = (explicit) ?
				ALUA_STATUS_ALTERED_BY_EXPLICIT_STPG :
				ALUA_STATUS_ALTERED_BY_IMPLICIT_ALUA;

	core_alua_queue_state_change_ua(tg_pt_gp);

	if (new_state == ALUA_ACCESS_STATE_TRANSITION) {
		mutex_unlock(&tg_pt_gp->tg_pt_gp_transition_mutex);
		return 0;
	}

	/*
	 * Check for the optional ALUA primary state transition delay
	 */
	if (tg_pt_gp->tg_pt_gp_trans_delay_msecs != 0)
		msleep_interruptible(tg_pt_gp->tg_pt_gp_trans_delay_msecs);

	/*
	 * Set the current primary ALUA access state to the requested new state
	 */
	tg_pt_gp->tg_pt_gp_alua_access_state = new_state;

	/*
	 * Update the ALUA metadata buf that has been allocated in
	 * core_alua_do_port_transition(), this metadata will be written
	 * to struct file.
	 *
	 * Note that there is the case where we do not want to update the
	 * metadata when the saved metadata is being parsed in userspace
	 * when setting the existing port access state and access status.
	 *
	 * Also note that the failure to write out the ALUA metadata to
	 * struct file does NOT affect the actual ALUA transition.
	 */
	if (tg_pt_gp->tg_pt_gp_write_metadata) {
		core_alua_update_tpg_primary_metadata(tg_pt_gp);
	}

	pr_debug("Successful %s ALUA transition TG PT Group: %s ID: %hu"
		" from primary access state %s to %s\n", (explicit) ? "explicit" :
		"implicit", config_item_name(&tg_pt_gp->tg_pt_gp_group.cg_item),
		tg_pt_gp->tg_pt_gp_id,
		core_alua_dump_state(prev_state),
		core_alua_dump_state(new_state));

	core_alua_queue_state_change_ua(tg_pt_gp);

	mutex_unlock(&tg_pt_gp->tg_pt_gp_transition_mutex);
	return 0;
}

int core_alua_do_port_transition(
	struct t10_alua_tg_pt_gp *l_tg_pt_gp,
	struct se_device *l_dev,
	struct se_lun *l_lun,
	struct se_node_acl *l_nacl,
	int new_state,
	int explicit)
{
	struct se_device *dev;
	struct t10_alua_lu_gp *lu_gp;
	struct t10_alua_lu_gp_member *lu_gp_mem, *local_lu_gp_mem;
	struct t10_alua_tg_pt_gp *tg_pt_gp;
	int primary, valid_states, rc = 0;

	if (l_dev->transport_flags & TRANSPORT_FLAG_PASSTHROUGH_ALUA)
		return -ENODEV;

	valid_states = l_tg_pt_gp->tg_pt_gp_alua_supported_states;
	if (core_alua_check_transition(new_state, valid_states, &primary,
				       explicit) != 0)
		return -EINVAL;

	local_lu_gp_mem = l_dev->dev_alua_lu_gp_mem;
	spin_lock(&local_lu_gp_mem->lu_gp_mem_lock);
	lu_gp = local_lu_gp_mem->lu_gp;
	atomic_inc(&lu_gp->lu_gp_ref_cnt);
	spin_unlock(&local_lu_gp_mem->lu_gp_mem_lock);
	/*
	 * For storage objects that are members of the 'default_lu_gp',
	 * we only do transition on the passed *l_tp_pt_gp, and not
	 * on all of the matching target port groups IDs in default_lu_gp.
	 */
	if (!lu_gp->lu_gp_id) {
		/*
		 * core_alua_do_transition_tg_pt() will always return
		 * success.
		 */
		l_tg_pt_gp->tg_pt_gp_alua_lun = l_lun;
		l_tg_pt_gp->tg_pt_gp_alua_nacl = l_nacl;
		rc = core_alua_do_transition_tg_pt(l_tg_pt_gp,
						   new_state, explicit);
		atomic_dec_mb(&lu_gp->lu_gp_ref_cnt);
		return rc;
	}
	/*
	 * For all other LU groups aside from 'default_lu_gp', walk all of
	 * the associated storage objects looking for a matching target port
	 * group ID from the local target port group.
	 */
	spin_lock(&lu_gp->lu_gp_lock);
	list_for_each_entry(lu_gp_mem, &lu_gp->lu_gp_mem_list,
				lu_gp_mem_list) {

		dev = lu_gp_mem->lu_gp_mem_dev;
		atomic_inc_mb(&lu_gp_mem->lu_gp_mem_ref_cnt);
		spin_unlock(&lu_gp->lu_gp_lock);

		spin_lock(&dev->t10_alua.tg_pt_gps_lock);
		list_for_each_entry(tg_pt_gp,
				&dev->t10_alua.tg_pt_gps_list,
				tg_pt_gp_list) {

			if (!tg_pt_gp->tg_pt_gp_valid_id)
				continue;
			/*
			 * If the target behavior port asymmetric access state
			 * is changed for any target port group accessible via
			 * a logical unit within a LU group, the target port
			 * behavior group asymmetric access states for the same
			 * target port group accessible via other logical units
			 * in that LU group will also change.
			 */
			if (l_tg_pt_gp->tg_pt_gp_id != tg_pt_gp->tg_pt_gp_id)
				continue;

			if (l_tg_pt_gp == tg_pt_gp) {
				tg_pt_gp->tg_pt_gp_alua_lun = l_lun;
				tg_pt_gp->tg_pt_gp_alua_nacl = l_nacl;
			} else {
				tg_pt_gp->tg_pt_gp_alua_lun = NULL;
				tg_pt_gp->tg_pt_gp_alua_nacl = NULL;
			}
			atomic_inc_mb(&tg_pt_gp->tg_pt_gp_ref_cnt);
			spin_unlock(&dev->t10_alua.tg_pt_gps_lock);
			/*
			 * core_alua_do_transition_tg_pt() will always return
			 * success.
			 */
			rc = core_alua_do_transition_tg_pt(tg_pt_gp,
					new_state, explicit);

			spin_lock(&dev->t10_alua.tg_pt_gps_lock);
			atomic_dec_mb(&tg_pt_gp->tg_pt_gp_ref_cnt);
			if (rc)
				break;
		}
		spin_unlock(&dev->t10_alua.tg_pt_gps_lock);

		spin_lock(&lu_gp->lu_gp_lock);
		atomic_dec_mb(&lu_gp_mem->lu_gp_mem_ref_cnt);
	}
	spin_unlock(&lu_gp->lu_gp_lock);

	if (!rc) {
		pr_debug("Successfully processed LU Group: %s all ALUA TG PT"
			 " Group IDs: %hu %s transition to primary state: %s\n",
			 config_item_name(&lu_gp->lu_gp_group.cg_item),
			 l_tg_pt_gp->tg_pt_gp_id,
			 (explicit) ? "explicit" : "implicit",
			 core_alua_dump_state(new_state));
	}

	atomic_dec_mb(&lu_gp->lu_gp_ref_cnt);
	return rc;
}

static int core_alua_update_tpg_secondary_metadata(struct se_lun *lun)
{
	struct se_portal_group *se_tpg = lun->lun_tpg;
	unsigned char *md_buf;
	char *path;
	int len, rc;

	mutex_lock(&lun->lun_tg_pt_md_mutex);

	md_buf = kzalloc(ALUA_MD_BUF_LEN, GFP_KERNEL);
	if (!md_buf) {
		pr_err("Unable to allocate buf for ALUA metadata\n");
		rc = -ENOMEM;
		goto out_unlock;
	}

	len = snprintf(md_buf, ALUA_MD_BUF_LEN, "alua_tg_pt_offline=%d\n"
			"alua_tg_pt_status=0x%02x\n",
			atomic_read(&lun->lun_tg_pt_secondary_offline),
			lun->lun_tg_pt_secondary_stat);

	if (se_tpg->se_tpg_tfo->tpg_get_tag != NULL) {
		path = kasprintf(GFP_KERNEL, "%s/alua/%s/%s+%hu/lun_%llu",
				db_root, se_tpg->se_tpg_tfo->fabric_name,
				se_tpg->se_tpg_tfo->tpg_get_wwn(se_tpg),
				se_tpg->se_tpg_tfo->tpg_get_tag(se_tpg),
				lun->unpacked_lun);
	} else {
		path = kasprintf(GFP_KERNEL, "%s/alua/%s/%s/lun_%llu",
				db_root, se_tpg->se_tpg_tfo->fabric_name,
				se_tpg->se_tpg_tfo->tpg_get_wwn(se_tpg),
				lun->unpacked_lun);
	}
	if (!path) {
		rc = -ENOMEM;
		goto out_free;
	}

	rc = core_alua_write_tpg_metadata(path, md_buf, len);
	kfree(path);
out_free:
	kfree(md_buf);
out_unlock:
	mutex_unlock(&lun->lun_tg_pt_md_mutex);
	return rc;
}

static int core_alua_set_tg_pt_secondary_state(
	struct se_lun *lun,
	int explicit,
	int offline)
{
	struct t10_alua_tg_pt_gp *tg_pt_gp;
	int trans_delay_msecs;

	rcu_read_lock();
	tg_pt_gp = rcu_dereference(lun->lun_tg_pt_gp);
	if (!tg_pt_gp) {
		rcu_read_unlock();
		pr_err("Unable to complete secondary state"
				" transition\n");
		return -EINVAL;
	}
	trans_delay_msecs = tg_pt_gp->tg_pt_gp_trans_delay_msecs;
	/*
	 * Set the secondary ALUA target port access state to OFFLINE
	 * or release the previously secondary state for struct se_lun
	 */
	if (offline)
		atomic_set(&lun->lun_tg_pt_secondary_offline, 1);
	else
		atomic_set(&lun->lun_tg_pt_secondary_offline, 0);

	lun->lun_tg_pt_secondary_stat = (explicit) ?
			ALUA_STATUS_ALTERED_BY_EXPLICIT_STPG :
			ALUA_STATUS_ALTERED_BY_IMPLICIT_ALUA;

	pr_debug("Successful %s ALUA transition TG PT Group: %s ID: %hu"
		" to secondary access state: %s\n", (explicit) ? "explicit" :
		"implicit", config_item_name(&tg_pt_gp->tg_pt_gp_group.cg_item),
		tg_pt_gp->tg_pt_gp_id, (offline) ? "OFFLINE" : "ONLINE");

	rcu_read_unlock();
	/*
	 * Do the optional transition delay after we set the secondary
	 * ALUA access state.
	 */
	if (trans_delay_msecs != 0)
		msleep_interruptible(trans_delay_msecs);
	/*
	 * See if we need to update the ALUA fabric port metadata for
	 * secondary state and status
	 */
	if (lun->lun_tg_pt_secondary_write_md)
		core_alua_update_tpg_secondary_metadata(lun);

	return 0;
}

struct t10_alua_lba_map *
core_alua_allocate_lba_map(struct list_head *list,
			   u64 first_lba, u64 last_lba)
{
	struct t10_alua_lba_map *lba_map;

	lba_map = kmem_cache_zalloc(t10_alua_lba_map_cache, GFP_KERNEL);
	if (!lba_map) {
		pr_err("Unable to allocate struct t10_alua_lba_map\n");
		return ERR_PTR(-ENOMEM);
	}
	INIT_LIST_HEAD(&lba_map->lba_map_mem_list);
	lba_map->lba_map_first_lba = first_lba;
	lba_map->lba_map_last_lba = last_lba;

	list_add_tail(&lba_map->lba_map_list, list);
	return lba_map;
}

int
core_alua_allocate_lba_map_mem(struct t10_alua_lba_map *lba_map,
			       int pg_id, int state)
{
	struct t10_alua_lba_map_member *lba_map_mem;

	list_for_each_entry(lba_map_mem, &lba_map->lba_map_mem_list,
			    lba_map_mem_list) {
		if (lba_map_mem->lba_map_mem_alua_pg_id == pg_id) {
			pr_err("Duplicate pg_id %d in lba_map\n", pg_id);
			return -EINVAL;
		}
	}

	lba_map_mem = kmem_cache_zalloc(t10_alua_lba_map_mem_cache, GFP_KERNEL);
	if (!lba_map_mem) {
		pr_err("Unable to allocate struct t10_alua_lba_map_mem\n");
		return -ENOMEM;
	}
	lba_map_mem->lba_map_mem_alua_state = state;
	lba_map_mem->lba_map_mem_alua_pg_id = pg_id;

	list_add_tail(&lba_map_mem->lba_map_mem_list,
		      &lba_map->lba_map_mem_list);
	return 0;
}

void
core_alua_free_lba_map(struct list_head *lba_list)
{
	struct t10_alua_lba_map *lba_map, *lba_map_tmp;
	struct t10_alua_lba_map_member *lba_map_mem, *lba_map_mem_tmp;

	list_for_each_entry_safe(lba_map, lba_map_tmp, lba_list,
				 lba_map_list) {
		list_for_each_entry_safe(lba_map_mem, lba_map_mem_tmp,
					 &lba_map->lba_map_mem_list,
					 lba_map_mem_list) {
			list_del(&lba_map_mem->lba_map_mem_list);
			kmem_cache_free(t10_alua_lba_map_mem_cache,
					lba_map_mem);
		}
		list_del(&lba_map->lba_map_list);
		kmem_cache_free(t10_alua_lba_map_cache, lba_map);
	}
}

void
core_alua_set_lba_map(struct se_device *dev, struct list_head *lba_map_list,
		      int segment_size, int segment_mult)
{
	struct list_head old_lba_map_list;
	struct t10_alua_tg_pt_gp *tg_pt_gp;
	int activate = 0, supported;

	INIT_LIST_HEAD(&old_lba_map_list);
	spin_lock(&dev->t10_alua.lba_map_lock);
	dev->t10_alua.lba_map_segment_size = segment_size;
	dev->t10_alua.lba_map_segment_multiplier = segment_mult;
	list_splice_init(&dev->t10_alua.lba_map_list, &old_lba_map_list);
	if (lba_map_list) {
		list_splice_init(lba_map_list, &dev->t10_alua.lba_map_list);
		activate = 1;
	}
	spin_unlock(&dev->t10_alua.lba_map_lock);
	spin_lock(&dev->t10_alua.tg_pt_gps_lock);
	list_for_each_entry(tg_pt_gp, &dev->t10_alua.tg_pt_gps_list,
			    tg_pt_gp_list) {

		if (!tg_pt_gp->tg_pt_gp_valid_id)
			continue;
		supported = tg_pt_gp->tg_pt_gp_alua_supported_states;
		if (activate)
			supported |= ALUA_LBD_SUP;
		else
			supported &= ~ALUA_LBD_SUP;
		tg_pt_gp->tg_pt_gp_alua_supported_states = supported;
	}
	spin_unlock(&dev->t10_alua.tg_pt_gps_lock);
	core_alua_free_lba_map(&old_lba_map_list);
}

struct t10_alua_lu_gp *
core_alua_allocate_lu_gp(const char *name, int def_group)
{
	struct t10_alua_lu_gp *lu_gp;

	lu_gp = kmem_cache_zalloc(t10_alua_lu_gp_cache, GFP_KERNEL);
	if (!lu_gp) {
		pr_err("Unable to allocate struct t10_alua_lu_gp\n");
		return ERR_PTR(-ENOMEM);
	}
	INIT_LIST_HEAD(&lu_gp->lu_gp_node);
	INIT_LIST_HEAD(&lu_gp->lu_gp_mem_list);
	spin_lock_init(&lu_gp->lu_gp_lock);
	atomic_set(&lu_gp->lu_gp_ref_cnt, 0);

	if (def_group) {
		lu_gp->lu_gp_id = alua_lu_gps_counter++;
		lu_gp->lu_gp_valid_id = 1;
		alua_lu_gps_count++;
	}

	return lu_gp;
}

int core_alua_set_lu_gp_id(struct t10_alua_lu_gp *lu_gp, u16 lu_gp_id)
{
	struct t10_alua_lu_gp *lu_gp_tmp;
	u16 lu_gp_id_tmp;
	/*
	 * The lu_gp->lu_gp_id may only be set once..
	 */
	if (lu_gp->lu_gp_valid_id) {
		pr_warn("ALUA LU Group already has a valid ID,"
			" ignoring request\n");
		return -EINVAL;
	}

	spin_lock(&lu_gps_lock);
	if (alua_lu_gps_count == 0x0000ffff) {
		pr_err("Maximum ALUA alua_lu_gps_count:"
				" 0x0000ffff reached\n");
		spin_unlock(&lu_gps_lock);
		kmem_cache_free(t10_alua_lu_gp_cache, lu_gp);
		return -ENOSPC;
	}
again:
	lu_gp_id_tmp = (lu_gp_id != 0) ? lu_gp_id :
				alua_lu_gps_counter++;

	list_for_each_entry(lu_gp_tmp, &lu_gps_list, lu_gp_node) {
		if (lu_gp_tmp->lu_gp_id == lu_gp_id_tmp) {
			if (!lu_gp_id)
				goto again;

			pr_warn("ALUA Logical Unit Group ID: %hu"
				" already exists, ignoring request\n",
				lu_gp_id);
			spin_unlock(&lu_gps_lock);
			return -EINVAL;
		}
	}

	lu_gp->lu_gp_id = lu_gp_id_tmp;
	lu_gp->lu_gp_valid_id = 1;
	list_add_tail(&lu_gp->lu_gp_node, &lu_gps_list);
	alua_lu_gps_count++;
	spin_unlock(&lu_gps_lock);

	return 0;
}

static struct t10_alua_lu_gp_member *
core_alua_allocate_lu_gp_mem(struct se_device *dev)
{
	struct t10_alua_lu_gp_member *lu_gp_mem;

	lu_gp_mem = kmem_cache_zalloc(t10_alua_lu_gp_mem_cache, GFP_KERNEL);
	if (!lu_gp_mem) {
		pr_err("Unable to allocate struct t10_alua_lu_gp_member\n");
		return ERR_PTR(-ENOMEM);
	}
	INIT_LIST_HEAD(&lu_gp_mem->lu_gp_mem_list);
	spin_lock_init(&lu_gp_mem->lu_gp_mem_lock);
	atomic_set(&lu_gp_mem->lu_gp_mem_ref_cnt, 0);

	lu_gp_mem->lu_gp_mem_dev = dev;
	dev->dev_alua_lu_gp_mem = lu_gp_mem;

	return lu_gp_mem;
}

void core_alua_free_lu_gp(struct t10_alua_lu_gp *lu_gp)
{
	struct t10_alua_lu_gp_member *lu_gp_mem, *lu_gp_mem_tmp;
	/*
	 * Once we have reached this point, config_item_put() has
	 * already been called from target_core_alua_drop_lu_gp().
	 *
	 * Here, we remove the *lu_gp from the global list so that
	 * no associations can be made while we are releasing
	 * struct t10_alua_lu_gp.
	 */
	spin_lock(&lu_gps_lock);
	list_del(&lu_gp->lu_gp_node);
	alua_lu_gps_count--;
	spin_unlock(&lu_gps_lock);
	/*
	 * Allow struct t10_alua_lu_gp * referenced by core_alua_get_lu_gp_by_name()
	 * in target_core_configfs.c:target_core_store_alua_lu_gp() to be
	 * released with core_alua_put_lu_gp_from_name()
	 */
	while (atomic_read(&lu_gp->lu_gp_ref_cnt))
		cpu_relax();
	/*
	 * Release reference to struct t10_alua_lu_gp * from all associated
	 * struct se_device.
	 */
	spin_lock(&lu_gp->lu_gp_lock);
	list_for_each_entry_safe(lu_gp_mem, lu_gp_mem_tmp,
				&lu_gp->lu_gp_mem_list, lu_gp_mem_list) {
		if (lu_gp_mem->lu_gp_assoc) {
			list_del(&lu_gp_mem->lu_gp_mem_list);
			lu_gp->lu_gp_members--;
			lu_gp_mem->lu_gp_assoc = 0;
		}
		spin_unlock(&lu_gp->lu_gp_lock);
		/*
		 *
		 * lu_gp_mem is associated with a single
		 * struct se_device->dev_alua_lu_gp_mem, and is released when
		 * struct se_device is released via core_alua_free_lu_gp_mem().
		 *
		 * If the passed lu_gp does NOT match the default_lu_gp, assume
		 * we want to re-associate a given lu_gp_mem with default_lu_gp.
		 */
		spin_lock(&lu_gp_mem->lu_gp_mem_lock);
		if (lu_gp != default_lu_gp)
			__core_alua_attach_lu_gp_mem(lu_gp_mem,
					default_lu_gp);
		else
			lu_gp_mem->lu_gp = NULL;
		spin_unlock(&lu_gp_mem->lu_gp_mem_lock);

		spin_lock(&lu_gp->lu_gp_lock);
	}
	spin_unlock(&lu_gp->lu_gp_lock);

	kmem_cache_free(t10_alua_lu_gp_cache, lu_gp);
}

void core_alua_free_lu_gp_mem(struct se_device *dev)
{
	struct t10_alua_lu_gp *lu_gp;
	struct t10_alua_lu_gp_member *lu_gp_mem;

	lu_gp_mem = dev->dev_alua_lu_gp_mem;
	if (!lu_gp_mem)
		return;

	while (atomic_read(&lu_gp_mem->lu_gp_mem_ref_cnt))
		cpu_relax();

	spin_lock(&lu_gp_mem->lu_gp_mem_lock);
	lu_gp = lu_gp_mem->lu_gp;
	if (lu_gp) {
		spin_lock(&lu_gp->lu_gp_lock);
		if (lu_gp_mem->lu_gp_assoc) {
			list_del(&lu_gp_mem->lu_gp_mem_list);
			lu_gp->lu_gp_members--;
			lu_gp_mem->lu_gp_assoc = 0;
		}
		spin_unlock(&lu_gp->lu_gp_lock);
		lu_gp_mem->lu_gp = NULL;
	}
	spin_unlock(&lu_gp_mem->lu_gp_mem_lock);

	kmem_cache_free(t10_alua_lu_gp_mem_cache, lu_gp_mem);
}

struct t10_alua_lu_gp *core_alua_get_lu_gp_by_name(const char *name)
{
	struct t10_alua_lu_gp *lu_gp;
	struct config_item *ci;

	spin_lock(&lu_gps_lock);
	list_for_each_entry(lu_gp, &lu_gps_list, lu_gp_node) {
		if (!lu_gp->lu_gp_valid_id)
			continue;
		ci = &lu_gp->lu_gp_group.cg_item;
		if (!strcmp(config_item_name(ci), name)) {
			atomic_inc(&lu_gp->lu_gp_ref_cnt);
			spin_unlock(&lu_gps_lock);
			return lu_gp;
		}
	}
	spin_unlock(&lu_gps_lock);

	return NULL;
}

void core_alua_put_lu_gp_from_name(struct t10_alua_lu_gp *lu_gp)
{
	spin_lock(&lu_gps_lock);
	atomic_dec(&lu_gp->lu_gp_ref_cnt);
	spin_unlock(&lu_gps_lock);
}

/*
 * Called with struct t10_alua_lu_gp_member->lu_gp_mem_lock
 */
void __core_alua_attach_lu_gp_mem(
	struct t10_alua_lu_gp_member *lu_gp_mem,
	struct t10_alua_lu_gp *lu_gp)
{
	spin_lock(&lu_gp->lu_gp_lock);
	lu_gp_mem->lu_gp = lu_gp;
	lu_gp_mem->lu_gp_assoc = 1;
	list_add_tail(&lu_gp_mem->lu_gp_mem_list, &lu_gp->lu_gp_mem_list);
	lu_gp->lu_gp_members++;
	spin_unlock(&lu_gp->lu_gp_lock);
}

/*
 * Called with struct t10_alua_lu_gp_member->lu_gp_mem_lock
 */
void __core_alua_drop_lu_gp_mem(
	struct t10_alua_lu_gp_member *lu_gp_mem,
	struct t10_alua_lu_gp *lu_gp)
{
	spin_lock(&lu_gp->lu_gp_lock);
	list_del(&lu_gp_mem->lu_gp_mem_list);
	lu_gp_mem->lu_gp = NULL;
	lu_gp_mem->lu_gp_assoc = 0;
	lu_gp->lu_gp_members--;
	spin_unlock(&lu_gp->lu_gp_lock);
}

struct t10_alua_tg_pt_gp *core_alua_allocate_tg_pt_gp(struct se_device *dev,
		const char *name, int def_group)
{
	struct t10_alua_tg_pt_gp *tg_pt_gp;

	tg_pt_gp = kmem_cache_zalloc(t10_alua_tg_pt_gp_cache, GFP_KERNEL);
	if (!tg_pt_gp) {
		pr_err("Unable to allocate struct t10_alua_tg_pt_gp\n");
		return NULL;
	}
	INIT_LIST_HEAD(&tg_pt_gp->tg_pt_gp_list);
	INIT_LIST_HEAD(&tg_pt_gp->tg_pt_gp_lun_list);
	mutex_init(&tg_pt_gp->tg_pt_gp_transition_mutex);
	spin_lock_init(&tg_pt_gp->tg_pt_gp_lock);
	atomic_set(&tg_pt_gp->tg_pt_gp_ref_cnt, 0);
	tg_pt_gp->tg_pt_gp_dev = dev;
	tg_pt_gp->tg_pt_gp_alua_access_state =
			ALUA_ACCESS_STATE_ACTIVE_OPTIMIZED;
	/*
	 * Enable both explicit and implicit ALUA support by default
	 */
	tg_pt_gp->tg_pt_gp_alua_access_type =
			TPGS_EXPLICIT_ALUA | TPGS_IMPLICIT_ALUA;
	/*
	 * Set the default Active/NonOptimized Delay in milliseconds
	 */
	tg_pt_gp->tg_pt_gp_nonop_delay_msecs = ALUA_DEFAULT_NONOP_DELAY_MSECS;
	tg_pt_gp->tg_pt_gp_trans_delay_msecs = ALUA_DEFAULT_TRANS_DELAY_MSECS;
	tg_pt_gp->tg_pt_gp_implicit_trans_secs = ALUA_DEFAULT_IMPLICIT_TRANS_SECS;

	/*
	 * Enable all supported states
	 */
	tg_pt_gp->tg_pt_gp_alua_supported_states =
	    ALUA_T_SUP | ALUA_O_SUP |
	    ALUA_U_SUP | ALUA_S_SUP | ALUA_AN_SUP | ALUA_AO_SUP;

	if (def_group) {
		spin_lock(&dev->t10_alua.tg_pt_gps_lock);
		tg_pt_gp->tg_pt_gp_id =
				dev->t10_alua.alua_tg_pt_gps_counter++;
		tg_pt_gp->tg_pt_gp_valid_id = 1;
		dev->t10_alua.alua_tg_pt_gps_count++;
		list_add_tail(&tg_pt_gp->tg_pt_gp_list,
			      &dev->t10_alua.tg_pt_gps_list);
		spin_unlock(&dev->t10_alua.tg_pt_gps_lock);
	}

	return tg_pt_gp;
}

int core_alua_set_tg_pt_gp_id(
	struct t10_alua_tg_pt_gp *tg_pt_gp,
	u16 tg_pt_gp_id)
{
	struct se_device *dev = tg_pt_gp->tg_pt_gp_dev;
	struct t10_alua_tg_pt_gp *tg_pt_gp_tmp;
	u16 tg_pt_gp_id_tmp;

	/*
	 * The tg_pt_gp->tg_pt_gp_id may only be set once..
	 */
	if (tg_pt_gp->tg_pt_gp_valid_id) {
		pr_warn("ALUA TG PT Group already has a valid ID,"
			" ignoring request\n");
		return -EINVAL;
	}

	spin_lock(&dev->t10_alua.tg_pt_gps_lock);
	if (dev->t10_alua.alua_tg_pt_gps_count == 0x0000ffff) {
		pr_err("Maximum ALUA alua_tg_pt_gps_count:"
			" 0x0000ffff reached\n");
		spin_unlock(&dev->t10_alua.tg_pt_gps_lock);
		return -ENOSPC;
	}
again:
	tg_pt_gp_id_tmp = (tg_pt_gp_id != 0) ? tg_pt_gp_id :
			dev->t10_alua.alua_tg_pt_gps_counter++;

	list_for_each_entry(tg_pt_gp_tmp, &dev->t10_alua.tg_pt_gps_list,
			tg_pt_gp_list) {
		if (tg_pt_gp_tmp->tg_pt_gp_id == tg_pt_gp_id_tmp) {
			if (!tg_pt_gp_id)
				goto again;

			pr_err("ALUA Target Port Group ID: %hu already"
				" exists, ignoring request\n", tg_pt_gp_id);
			spin_unlock(&dev->t10_alua.tg_pt_gps_lock);
			return -EINVAL;
		}
	}

	tg_pt_gp->tg_pt_gp_id = tg_pt_gp_id_tmp;
	tg_pt_gp->tg_pt_gp_valid_id = 1;
	list_add_tail(&tg_pt_gp->tg_pt_gp_list,
			&dev->t10_alua.tg_pt_gps_list);
	dev->t10_alua.alua_tg_pt_gps_count++;
	spin_unlock(&dev->t10_alua.tg_pt_gps_lock);

	return 0;
}

void core_alua_free_tg_pt_gp(
	struct t10_alua_tg_pt_gp *tg_pt_gp)
{
	struct se_device *dev = tg_pt_gp->tg_pt_gp_dev;
	struct se_lun *lun, *next;

	/*
	 * Once we have reached this point, config_item_put() has already
	 * been called from target_core_alua_drop_tg_pt_gp().
	 *
	 * Here we remove *tg_pt_gp from the global list so that
	 * no associations *OR* explicit ALUA via SET_TARGET_PORT_GROUPS
	 * can be made while we are releasing struct t10_alua_tg_pt_gp.
	 */
	spin_lock(&dev->t10_alua.tg_pt_gps_lock);
	if (tg_pt_gp->tg_pt_gp_valid_id) {
		list_del(&tg_pt_gp->tg_pt_gp_list);
		dev->t10_alua.alua_tg_pt_gps_count--;
	}
	spin_unlock(&dev->t10_alua.tg_pt_gps_lock);

	/*
	 * Allow a struct t10_alua_tg_pt_gp_member * referenced by
	 * core_alua_get_tg_pt_gp_by_name() in
	 * target_core_configfs.c:target_core_store_alua_tg_pt_gp()
	 * to be released with core_alua_put_tg_pt_gp_from_name().
	 */
	while (atomic_read(&tg_pt_gp->tg_pt_gp_ref_cnt))
		cpu_relax();

	/*
	 * Release reference to struct t10_alua_tg_pt_gp from all associated
	 * struct se_port.
	 */
	spin_lock(&tg_pt_gp->tg_pt_gp_lock);
	list_for_each_entry_safe(lun, next,
			&tg_pt_gp->tg_pt_gp_lun_list, lun_tg_pt_gp_link) {
		list_del_init(&lun->lun_tg_pt_gp_link);
		tg_pt_gp->tg_pt_gp_members--;

		spin_unlock(&tg_pt_gp->tg_pt_gp_lock);
		/*
		 * If the passed tg_pt_gp does NOT match the default_tg_pt_gp,
		 * assume we want to re-associate a given tg_pt_gp_mem with
		 * default_tg_pt_gp.
		 */
		spin_lock(&lun->lun_tg_pt_gp_lock);
		if (tg_pt_gp != dev->t10_alua.default_tg_pt_gp) {
			__target_attach_tg_pt_gp(lun,
					dev->t10_alua.default_tg_pt_gp);
		} else
			rcu_assign_pointer(lun->lun_tg_pt_gp, NULL);
		spin_unlock(&lun->lun_tg_pt_gp_lock);

		spin_lock(&tg_pt_gp->tg_pt_gp_lock);
	}
	spin_unlock(&tg_pt_gp->tg_pt_gp_lock);

	synchronize_rcu();
	kmem_cache_free(t10_alua_tg_pt_gp_cache, tg_pt_gp);
}

static struct t10_alua_tg_pt_gp *core_alua_get_tg_pt_gp_by_name(
		struct se_device *dev, const char *name)
{
	struct t10_alua_tg_pt_gp *tg_pt_gp;
	struct config_item *ci;

	spin_lock(&dev->t10_alua.tg_pt_gps_lock);
	list_for_each_entry(tg_pt_gp, &dev->t10_alua.tg_pt_gps_list,
			tg_pt_gp_list) {
		if (!tg_pt_gp->tg_pt_gp_valid_id)
			continue;
		ci = &tg_pt_gp->tg_pt_gp_group.cg_item;
		if (!strcmp(config_item_name(ci), name)) {
			atomic_inc(&tg_pt_gp->tg_pt_gp_ref_cnt);
			spin_unlock(&dev->t10_alua.tg_pt_gps_lock);
			return tg_pt_gp;
		}
	}
	spin_unlock(&dev->t10_alua.tg_pt_gps_lock);

	return NULL;
}

static void core_alua_put_tg_pt_gp_from_name(
	struct t10_alua_tg_pt_gp *tg_pt_gp)
{
	struct se_device *dev = tg_pt_gp->tg_pt_gp_dev;

	spin_lock(&dev->t10_alua.tg_pt_gps_lock);
	atomic_dec(&tg_pt_gp->tg_pt_gp_ref_cnt);
	spin_unlock(&dev->t10_alua.tg_pt_gps_lock);
}

static void __target_attach_tg_pt_gp(struct se_lun *lun,
		struct t10_alua_tg_pt_gp *tg_pt_gp)
{
	struct se_dev_entry *se_deve;

	assert_spin_locked(&lun->lun_tg_pt_gp_lock);

	spin_lock(&tg_pt_gp->tg_pt_gp_lock);
	rcu_assign_pointer(lun->lun_tg_pt_gp, tg_pt_gp);
	list_add_tail(&lun->lun_tg_pt_gp_link, &tg_pt_gp->tg_pt_gp_lun_list);
	tg_pt_gp->tg_pt_gp_members++;
	spin_lock(&lun->lun_deve_lock);
	list_for_each_entry(se_deve, &lun->lun_deve_list, lun_link)
		core_scsi3_ua_allocate(se_deve, 0x3f,
				       ASCQ_3FH_INQUIRY_DATA_HAS_CHANGED);
	spin_unlock(&lun->lun_deve_lock);
	spin_unlock(&tg_pt_gp->tg_pt_gp_lock);
}

void target_attach_tg_pt_gp(struct se_lun *lun,
		struct t10_alua_tg_pt_gp *tg_pt_gp)
{
	spin_lock(&lun->lun_tg_pt_gp_lock);
	__target_attach_tg_pt_gp(lun, tg_pt_gp);
	spin_unlock(&lun->lun_tg_pt_gp_lock);
	synchronize_rcu();
}

static void __target_detach_tg_pt_gp(struct se_lun *lun,
		struct t10_alua_tg_pt_gp *tg_pt_gp)
{
	assert_spin_locked(&lun->lun_tg_pt_gp_lock);

	spin_lock(&tg_pt_gp->tg_pt_gp_lock);
	list_del_init(&lun->lun_tg_pt_gp_link);
	tg_pt_gp->tg_pt_gp_members--;
	spin_unlock(&tg_pt_gp->tg_pt_gp_lock);
}

void target_detach_tg_pt_gp(struct se_lun *lun)
{
	struct t10_alua_tg_pt_gp *tg_pt_gp;

	spin_lock(&lun->lun_tg_pt_gp_lock);
	tg_pt_gp = rcu_dereference_check(lun->lun_tg_pt_gp,
				lockdep_is_held(&lun->lun_tg_pt_gp_lock));
	if (tg_pt_gp) {
		__target_detach_tg_pt_gp(lun, tg_pt_gp);
		rcu_assign_pointer(lun->lun_tg_pt_gp, NULL);
	}
	spin_unlock(&lun->lun_tg_pt_gp_lock);
	synchronize_rcu();
}

static void target_swap_tg_pt_gp(struct se_lun *lun,
				 struct t10_alua_tg_pt_gp *old_tg_pt_gp,
				 struct t10_alua_tg_pt_gp *new_tg_pt_gp)
{
	assert_spin_locked(&lun->lun_tg_pt_gp_lock);

	if (old_tg_pt_gp)
		__target_detach_tg_pt_gp(lun, old_tg_pt_gp);
	__target_attach_tg_pt_gp(lun, new_tg_pt_gp);
}

ssize_t core_alua_show_tg_pt_gp_info(struct se_lun *lun, char *page)
{
	struct config_item *tg_pt_ci;
	struct t10_alua_tg_pt_gp *tg_pt_gp;
	ssize_t len = 0;

	rcu_read_lock();
	tg_pt_gp = rcu_dereference(lun->lun_tg_pt_gp);
	if (tg_pt_gp) {
		tg_pt_ci = &tg_pt_gp->tg_pt_gp_group.cg_item;
		len += sprintf(page, "TG Port Alias: %s\nTG Port Group ID:"
			" %hu\nTG Port Primary Access State: %s\nTG Port "
			"Primary Access Status: %s\nTG Port Secondary Access"
			" State: %s\nTG Port Secondary Access Status: %s\n",
			config_item_name(tg_pt_ci), tg_pt_gp->tg_pt_gp_id,
			core_alua_dump_state(
				tg_pt_gp->tg_pt_gp_alua_access_state),
			core_alua_dump_status(
				tg_pt_gp->tg_pt_gp_alua_access_status),
			atomic_read(&lun->lun_tg_pt_secondary_offline) ?
			"Offline" : "None",
			core_alua_dump_status(lun->lun_tg_pt_secondary_stat));
	}
	rcu_read_unlock();

	return len;
}

ssize_t core_alua_store_tg_pt_gp_info(
	struct se_lun *lun,
	const char *page,
	size_t count)
{
	struct se_portal_group *tpg = lun->lun_tpg;
	/*
	 * rcu_dereference_raw protected by se_lun->lun_group symlink
	 * reference to se_device->dev_group.
	 */
	struct se_device *dev = rcu_dereference_raw(lun->lun_se_dev);
	struct t10_alua_tg_pt_gp *tg_pt_gp = NULL, *tg_pt_gp_new = NULL;
	unsigned char buf[TG_PT_GROUP_NAME_BUF];
	int move = 0;

	if (dev->transport_flags & TRANSPORT_FLAG_PASSTHROUGH_ALUA ||
	    (dev->se_hba->hba_flags & HBA_FLAGS_INTERNAL_USE))
		return -ENODEV;

	if (count > TG_PT_GROUP_NAME_BUF) {
		pr_err("ALUA Target Port Group alias too large!\n");
		return -EINVAL;
	}
	memset(buf, 0, TG_PT_GROUP_NAME_BUF);
	memcpy(buf, page, count);
	/*
	 * Any ALUA target port group alias besides "NULL" means we will be
	 * making a new group association.
	 */
	if (strcmp(strstrip(buf), "NULL")) {
		/*
		 * core_alua_get_tg_pt_gp_by_name() will increment reference to
		 * struct t10_alua_tg_pt_gp.  This reference is released with
		 * core_alua_put_tg_pt_gp_from_name() below.
		 */
		tg_pt_gp_new = core_alua_get_tg_pt_gp_by_name(dev,
					strstrip(buf));
		if (!tg_pt_gp_new)
			return -ENODEV;
	}

	spin_lock(&lun->lun_tg_pt_gp_lock);
	tg_pt_gp = rcu_dereference_check(lun->lun_tg_pt_gp,
				lockdep_is_held(&lun->lun_tg_pt_gp_lock));
	if (tg_pt_gp) {
		/*
		 * Clearing an existing tg_pt_gp association, and replacing
		 * with the default_tg_pt_gp.
		 */
		if (!tg_pt_gp_new) {
			pr_debug("Target_Core_ConfigFS: Moving"
				" %s/tpgt_%hu/%s from ALUA Target Port Group:"
				" alua/%s, ID: %hu back to"
				" default_tg_pt_gp\n",
				tpg->se_tpg_tfo->tpg_get_wwn(tpg),
				tpg->se_tpg_tfo->tpg_get_tag(tpg),
				config_item_name(&lun->lun_group.cg_item),
				config_item_name(
					&tg_pt_gp->tg_pt_gp_group.cg_item),
				tg_pt_gp->tg_pt_gp_id);

			target_swap_tg_pt_gp(lun, tg_pt_gp,
					dev->t10_alua.default_tg_pt_gp);
			spin_unlock(&lun->lun_tg_pt_gp_lock);

			goto sync_rcu;
		}
		move = 1;
	}

	target_swap_tg_pt_gp(lun, tg_pt_gp, tg_pt_gp_new);
	spin_unlock(&lun->lun_tg_pt_gp_lock);
	pr_debug("Target_Core_ConfigFS: %s %s/tpgt_%hu/%s to ALUA"
		" Target Port Group: alua/%s, ID: %hu\n", (move) ?
		"Moving" : "Adding", tpg->se_tpg_tfo->tpg_get_wwn(tpg),
		tpg->se_tpg_tfo->tpg_get_tag(tpg),
		config_item_name(&lun->lun_group.cg_item),
		config_item_name(&tg_pt_gp_new->tg_pt_gp_group.cg_item),
		tg_pt_gp_new->tg_pt_gp_id);

	core_alua_put_tg_pt_gp_from_name(tg_pt_gp_new);
sync_rcu:
	synchronize_rcu();
	return count;
}

ssize_t core_alua_show_access_type(
	struct t10_alua_tg_pt_gp *tg_pt_gp,
	char *page)
{
	if ((tg_pt_gp->tg_pt_gp_alua_access_type & TPGS_EXPLICIT_ALUA) &&
	    (tg_pt_gp->tg_pt_gp_alua_access_type & TPGS_IMPLICIT_ALUA))
		return sprintf(page, "Implicit and Explicit\n");
	else if (tg_pt_gp->tg_pt_gp_alua_access_type & TPGS_IMPLICIT_ALUA)
		return sprintf(page, "Implicit\n");
	else if (tg_pt_gp->tg_pt_gp_alua_access_type & TPGS_EXPLICIT_ALUA)
		return sprintf(page, "Explicit\n");
	else
		return sprintf(page, "None\n");
}

ssize_t core_alua_store_access_type(
	struct t10_alua_tg_pt_gp *tg_pt_gp,
	const char *page,
	size_t count)
{
	unsigned long tmp;
	int ret;

	ret = kstrtoul(page, 0, &tmp);
	if (ret < 0) {
		pr_err("Unable to extract alua_access_type\n");
		return ret;
	}
	if ((tmp != 0) && (tmp != 1) && (tmp != 2) && (tmp != 3)) {
		pr_err("Illegal value for alua_access_type:"
				" %lu\n", tmp);
		return -EINVAL;
	}
	if (tmp == 3)
		tg_pt_gp->tg_pt_gp_alua_access_type =
			TPGS_IMPLICIT_ALUA | TPGS_EXPLICIT_ALUA;
	else if (tmp == 2)
		tg_pt_gp->tg_pt_gp_alua_access_type = TPGS_EXPLICIT_ALUA;
	else if (tmp == 1)
		tg_pt_gp->tg_pt_gp_alua_access_type = TPGS_IMPLICIT_ALUA;
	else
		tg_pt_gp->tg_pt_gp_alua_access_type = 0;

	return count;
}

ssize_t core_alua_show_nonop_delay_msecs(
	struct t10_alua_tg_pt_gp *tg_pt_gp,
	char *page)
{
	return sprintf(page, "%d\n", tg_pt_gp->tg_pt_gp_nonop_delay_msecs);
}

ssize_t core_alua_store_nonop_delay_msecs(
	struct t10_alua_tg_pt_gp *tg_pt_gp,
	const char *page,
	size_t count)
{
	unsigned long tmp;
	int ret;

	ret = kstrtoul(page, 0, &tmp);
	if (ret < 0) {
		pr_err("Unable to extract nonop_delay_msecs\n");
		return ret;
	}
	if (tmp > ALUA_MAX_NONOP_DELAY_MSECS) {
		pr_err("Passed nonop_delay_msecs: %lu, exceeds"
			" ALUA_MAX_NONOP_DELAY_MSECS: %d\n", tmp,
			ALUA_MAX_NONOP_DELAY_MSECS);
		return -EINVAL;
	}
	tg_pt_gp->tg_pt_gp_nonop_delay_msecs = (int)tmp;

	return count;
}

ssize_t core_alua_show_trans_delay_msecs(
	struct t10_alua_tg_pt_gp *tg_pt_gp,
	char *page)
{
	return sprintf(page, "%d\n", tg_pt_gp->tg_pt_gp_trans_delay_msecs);
}

ssize_t core_alua_store_trans_delay_msecs(
	struct t10_alua_tg_pt_gp *tg_pt_gp,
	const char *page,
	size_t count)
{
	unsigned long tmp;
	int ret;

	ret = kstrtoul(page, 0, &tmp);
	if (ret < 0) {
		pr_err("Unable to extract trans_delay_msecs\n");
		return ret;
	}
	if (tmp > ALUA_MAX_TRANS_DELAY_MSECS) {
		pr_err("Passed trans_delay_msecs: %lu, exceeds"
			" ALUA_MAX_TRANS_DELAY_MSECS: %d\n", tmp,
			ALUA_MAX_TRANS_DELAY_MSECS);
		return -EINVAL;
	}
	tg_pt_gp->tg_pt_gp_trans_delay_msecs = (int)tmp;

	return count;
}

ssize_t core_alua_show_implicit_trans_secs(
	struct t10_alua_tg_pt_gp *tg_pt_gp,
	char *page)
{
	return sprintf(page, "%d\n", tg_pt_gp->tg_pt_gp_implicit_trans_secs);
}

ssize_t core_alua_store_implicit_trans_secs(
	struct t10_alua_tg_pt_gp *tg_pt_gp,
	const char *page,
	size_t count)
{
	unsigned long tmp;
	int ret;

	ret = kstrtoul(page, 0, &tmp);
	if (ret < 0) {
		pr_err("Unable to extract implicit_trans_secs\n");
		return ret;
	}
	if (tmp > ALUA_MAX_IMPLICIT_TRANS_SECS) {
		pr_err("Passed implicit_trans_secs: %lu, exceeds"
			" ALUA_MAX_IMPLICIT_TRANS_SECS: %d\n", tmp,
			ALUA_MAX_IMPLICIT_TRANS_SECS);
		return  -EINVAL;
	}
	tg_pt_gp->tg_pt_gp_implicit_trans_secs = (int)tmp;

	return count;
}

ssize_t core_alua_show_preferred_bit(
	struct t10_alua_tg_pt_gp *tg_pt_gp,
	char *page)
{
	return sprintf(page, "%d\n", tg_pt_gp->tg_pt_gp_pref);
}

ssize_t core_alua_store_preferred_bit(
	struct t10_alua_tg_pt_gp *tg_pt_gp,
	const char *page,
	size_t count)
{
	unsigned long tmp;
	int ret;

	ret = kstrtoul(page, 0, &tmp);
	if (ret < 0) {
		pr_err("Unable to extract preferred ALUA value\n");
		return ret;
	}
	if ((tmp != 0) && (tmp != 1)) {
		pr_err("Illegal value for preferred ALUA: %lu\n", tmp);
		return -EINVAL;
	}
	tg_pt_gp->tg_pt_gp_pref = (int)tmp;

	return count;
}

ssize_t core_alua_show_offline_bit(struct se_lun *lun, char *page)
{
	return sprintf(page, "%d\n",
		atomic_read(&lun->lun_tg_pt_secondary_offline));
}

ssize_t core_alua_store_offline_bit(
	struct se_lun *lun,
	const char *page,
	size_t count)
{
	/*
	 * rcu_dereference_raw protected by se_lun->lun_group symlink
	 * reference to se_device->dev_group.
	 */
	struct se_device *dev = rcu_dereference_raw(lun->lun_se_dev);
	unsigned long tmp;
	int ret;

	if (dev->transport_flags & TRANSPORT_FLAG_PASSTHROUGH_ALUA ||
	    (dev->se_hba->hba_flags & HBA_FLAGS_INTERNAL_USE))
		return -ENODEV;

	ret = kstrtoul(page, 0, &tmp);
	if (ret < 0) {
		pr_err("Unable to extract alua_tg_pt_offline value\n");
		return ret;
	}
	if ((tmp != 0) && (tmp != 1)) {
		pr_err("Illegal value for alua_tg_pt_offline: %lu\n",
				tmp);
		return -EINVAL;
	}

	ret = core_alua_set_tg_pt_secondary_state(lun, 0, (int)tmp);
	if (ret < 0)
		return -EINVAL;

	return count;
}

ssize_t core_alua_show_secondary_status(
	struct se_lun *lun,
	char *page)
{
	return sprintf(page, "%d\n", lun->lun_tg_pt_secondary_stat);
}

ssize_t core_alua_store_secondary_status(
	struct se_lun *lun,
	const char *page,
	size_t count)
{
	unsigned long tmp;
	int ret;

	ret = kstrtoul(page, 0, &tmp);
	if (ret < 0) {
		pr_err("Unable to extract alua_tg_pt_status\n");
		return ret;
	}
	if ((tmp != ALUA_STATUS_NONE) &&
	    (tmp != ALUA_STATUS_ALTERED_BY_EXPLICIT_STPG) &&
	    (tmp != ALUA_STATUS_ALTERED_BY_IMPLICIT_ALUA)) {
		pr_err("Illegal value for alua_tg_pt_status: %lu\n",
				tmp);
		return -EINVAL;
	}
	lun->lun_tg_pt_secondary_stat = (int)tmp;

	return count;
}

ssize_t core_alua_show_secondary_write_metadata(
	struct se_lun *lun,
	char *page)
{
	return sprintf(page, "%d\n", lun->lun_tg_pt_secondary_write_md);
}

ssize_t core_alua_store_secondary_write_metadata(
	struct se_lun *lun,
	const char *page,
	size_t count)
{
	unsigned long tmp;
	int ret;

	ret = kstrtoul(page, 0, &tmp);
	if (ret < 0) {
		pr_err("Unable to extract alua_tg_pt_write_md\n");
		return ret;
	}
	if ((tmp != 0) && (tmp != 1)) {
		pr_err("Illegal value for alua_tg_pt_write_md:"
				" %lu\n", tmp);
		return -EINVAL;
	}
	lun->lun_tg_pt_secondary_write_md = (int)tmp;

	return count;
}

int core_setup_alua(struct se_device *dev)
{
	if (!(dev->transport_flags &
	     TRANSPORT_FLAG_PASSTHROUGH_ALUA) &&
	    !(dev->se_hba->hba_flags & HBA_FLAGS_INTERNAL_USE)) {
		struct t10_alua_lu_gp_member *lu_gp_mem;

		/*
		 * Associate this struct se_device with the default ALUA
		 * LUN Group.
		 */
		lu_gp_mem = core_alua_allocate_lu_gp_mem(dev);
		if (IS_ERR(lu_gp_mem))
			return PTR_ERR(lu_gp_mem);

		spin_lock(&lu_gp_mem->lu_gp_mem_lock);
		__core_alua_attach_lu_gp_mem(lu_gp_mem,
				default_lu_gp);
		spin_unlock(&lu_gp_mem->lu_gp_mem_lock);

		pr_debug("%s: Adding to default ALUA LU Group:"
			" core/alua/lu_gps/default_lu_gp\n",
			dev->transport->name);
	}

	return 0;
}<|MERGE_RESOLUTION|>--- conflicted
+++ resolved
@@ -672,12 +672,7 @@
 	out_alua_state = tg_pt_gp->tg_pt_gp_alua_access_state;
 	nonop_delay_msecs = tg_pt_gp->tg_pt_gp_nonop_delay_msecs;
 	tg_pt_gp_id = tg_pt_gp->tg_pt_gp_id;
-<<<<<<< HEAD
-
-	spin_unlock(&lun->lun_tg_pt_gp_lock);
-=======
 	rcu_read_unlock();
->>>>>>> df0cc57e
 	/*
 	 * Process ALUA_ACCESS_STATE_ACTIVE_OPTIMIZED in a separate conditional
 	 * statement so the compiler knows explicitly to check this case first.

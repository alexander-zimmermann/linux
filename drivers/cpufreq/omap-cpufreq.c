--- conflicted
+++ resolved
@@ -166,26 +166,11 @@
 	if (IS_ERR(mpu_clk))
 		return PTR_ERR(mpu_clk);
 
-<<<<<<< HEAD
-	if (policy->cpu >= NR_CPUS) {
-		result = -EINVAL;
-		goto fail_ck;
-	}
-
-	policy->cur = omap_getspeed(policy->cpu);
-
-	if (!freq_table)
+	if (!freq_table) {
 		result = dev_pm_opp_init_cpufreq_table(mpu_dev, &freq_table);
-
-	if (result) {
-		dev_err(mpu_dev, "%s: cpu%d: failed creating freq table[%d]\n",
-=======
-	if (!freq_table) {
-		result = opp_init_cpufreq_table(mpu_dev, &freq_table);
 		if (result) {
 			dev_err(mpu_dev,
 				"%s: cpu%d: failed creating freq table[%d]\n",
->>>>>>> a814613b
 				__func__, policy->cpu, result);
 			goto fail;
 		}

LIBBPF_0.0.1 {
	global:
		bpf_btf_get_fd_by_id;
		bpf_create_map;
		bpf_create_map_in_map;
		bpf_create_map_in_map_node;
		bpf_create_map_name;
		bpf_create_map_node;
		bpf_create_map_xattr;
		bpf_load_btf;
		bpf_load_program;
		bpf_load_program_xattr;
		bpf_map__btf_key_type_id;
		bpf_map__btf_value_type_id;
		bpf_map__def;
		bpf_map__fd;
		bpf_map__is_offload_neutral;
		bpf_map__name;
		bpf_map__next;
		bpf_map__pin;
		bpf_map__prev;
		bpf_map__priv;
		bpf_map__reuse_fd;
		bpf_map__set_ifindex;
		bpf_map__set_inner_map_fd;
		bpf_map__set_priv;
		bpf_map__unpin;
		bpf_map_delete_elem;
		bpf_map_get_fd_by_id;
		bpf_map_get_next_id;
		bpf_map_get_next_key;
		bpf_map_lookup_and_delete_elem;
		bpf_map_lookup_elem;
		bpf_map_update_elem;
		bpf_obj_get;
		bpf_obj_get_info_by_fd;
		bpf_obj_pin;
		bpf_object__btf_fd;
		bpf_object__close;
		bpf_object__find_map_by_name;
		bpf_object__find_map_by_offset;
		bpf_object__find_program_by_title;
		bpf_object__kversion;
		bpf_object__load;
		bpf_object__name;
		bpf_object__next;
		bpf_object__open;
		bpf_object__open_buffer;
		bpf_object__open_xattr;
		bpf_object__pin;
		bpf_object__pin_maps;
		bpf_object__pin_programs;
		bpf_object__priv;
		bpf_object__set_priv;
		bpf_object__unload;
		bpf_object__unpin_maps;
		bpf_object__unpin_programs;
		bpf_perf_event_read_simple;
		bpf_prog_attach;
		bpf_prog_detach;
		bpf_prog_detach2;
		bpf_prog_get_fd_by_id;
		bpf_prog_get_next_id;
		bpf_prog_load;
		bpf_prog_load_xattr;
		bpf_prog_query;
		bpf_prog_test_run;
		bpf_prog_test_run_xattr;
		bpf_program__fd;
		bpf_program__is_kprobe;
		bpf_program__is_perf_event;
		bpf_program__is_raw_tracepoint;
		bpf_program__is_sched_act;
		bpf_program__is_sched_cls;
		bpf_program__is_socket_filter;
		bpf_program__is_tracepoint;
		bpf_program__is_xdp;
		bpf_program__load;
		bpf_program__next;
		bpf_program__nth_fd;
		bpf_program__pin;
		bpf_program__pin_instance;
		bpf_program__prev;
		bpf_program__priv;
		bpf_program__set_expected_attach_type;
		bpf_program__set_ifindex;
		bpf_program__set_kprobe;
		bpf_program__set_perf_event;
		bpf_program__set_prep;
		bpf_program__set_priv;
		bpf_program__set_raw_tracepoint;
		bpf_program__set_sched_act;
		bpf_program__set_sched_cls;
		bpf_program__set_socket_filter;
		bpf_program__set_tracepoint;
		bpf_program__set_type;
		bpf_program__set_xdp;
		bpf_program__title;
		bpf_program__unload;
		bpf_program__unpin;
		bpf_program__unpin_instance;
		bpf_prog_linfo__free;
		bpf_prog_linfo__new;
		bpf_prog_linfo__lfind_addr_func;
		bpf_prog_linfo__lfind;
		bpf_raw_tracepoint_open;
		bpf_set_link_xdp_fd;
		bpf_task_fd_query;
		bpf_verify_program;
		btf__fd;
		btf__find_by_name;
		btf__free;
		btf__get_from_id;
		btf__name_by_offset;
		btf__new;
		btf__resolve_size;
		btf__resolve_type;
		btf__type_by_id;
		libbpf_attach_type_by_name;
		libbpf_get_error;
		libbpf_prog_type_by_name;
		libbpf_set_print;
		libbpf_strerror;
	local:
		*;
};

LIBBPF_0.0.2 {
	global:
		bpf_probe_helper;
		bpf_probe_map_type;
		bpf_probe_prog_type;
		bpf_map__resize;
		bpf_map_lookup_elem_flags;
		bpf_object__btf;
		bpf_object__find_map_fd_by_name;
		bpf_get_link_xdp_id;
		btf__dedup;
		btf__get_map_kv_tids;
		btf__get_nr_types;
		btf__get_raw_data;
		btf__load;
		btf_ext__free;
		btf_ext__func_info_rec_size;
		btf_ext__get_raw_data;
		btf_ext__line_info_rec_size;
		btf_ext__new;
		btf_ext__reloc_func_info;
		btf_ext__reloc_line_info;
		xsk_umem__create;
		xsk_socket__create;
		xsk_umem__delete;
		xsk_socket__delete;
		xsk_umem__fd;
		xsk_socket__fd;
		bpf_program__get_prog_info_linear;
		bpf_program__bpil_addr_to_offs;
		bpf_program__bpil_offs_to_addr;
} LIBBPF_0.0.1;

LIBBPF_0.0.3 {
	global:
		bpf_map__is_internal;
		bpf_map_freeze;
		btf__finalize_data;
} LIBBPF_0.0.2;

LIBBPF_0.0.4 {
	global:
		bpf_link__destroy;
		bpf_object__load_xattr;
		bpf_program__attach_kprobe;
		bpf_program__attach_perf_event;
		bpf_program__attach_raw_tracepoint;
		bpf_program__attach_tracepoint;
		bpf_program__attach_uprobe;
		btf_dump__dump_type;
		btf_dump__free;
		btf_dump__new;
		btf__parse_elf;
		libbpf_num_possible_cpus;
		perf_buffer__free;
		perf_buffer__new;
		perf_buffer__new_raw;
		perf_buffer__poll;
		xsk_umem__create;
} LIBBPF_0.0.3;

LIBBPF_0.0.5 {
	global:
		bpf_btf_get_next_id;
} LIBBPF_0.0.4;

LIBBPF_0.0.6 {
	global:
		bpf_get_link_xdp_info;
		bpf_map__get_pin_path;
		bpf_map__is_pinned;
		bpf_map__set_pin_path;
		bpf_object__open_file;
		bpf_object__open_mem;
		bpf_program__attach_trace;
		bpf_program__get_expected_attach_type;
		bpf_program__get_type;
		bpf_program__is_tracing;
		bpf_program__set_tracing;
		bpf_program__size;
		btf__find_by_name_kind;
		libbpf_find_vmlinux_btf_id;
} LIBBPF_0.0.5;

LIBBPF_0.0.7 {
	global:
		btf_dump__emit_type_decl;
		bpf_link__disconnect;
		bpf_map__attach_struct_ops;
		bpf_map_delete_batch;
		bpf_map_lookup_and_delete_batch;
		bpf_map_lookup_batch;
		bpf_map_update_batch;
		bpf_object__find_program_by_name;
		bpf_object__attach_skeleton;
		bpf_object__destroy_skeleton;
		bpf_object__detach_skeleton;
		bpf_object__load_skeleton;
		bpf_object__open_skeleton;
		bpf_probe_large_insn_limit;
		bpf_prog_attach_xattr;
		bpf_program__attach;
		bpf_program__name;
		bpf_program__is_extension;
		bpf_program__is_struct_ops;
		bpf_program__set_extension;
		bpf_program__set_struct_ops;
		btf__align_of;
		libbpf_find_kernel_btf;
} LIBBPF_0.0.6;

LIBBPF_0.0.8 {
	global:
		bpf_link__fd;
		bpf_link__open;
		bpf_link__pin;
		bpf_link__pin_path;
		bpf_link__unpin;
		bpf_link__update_program;
		bpf_link_create;
		bpf_link_update;
		bpf_map__set_initial_value;
		bpf_program__attach_cgroup;
		bpf_program__attach_lsm;
		bpf_program__is_lsm;
		bpf_program__set_attach_target;
		bpf_program__set_lsm;
		bpf_set_link_xdp_fd_opts;
} LIBBPF_0.0.7;

LIBBPF_0.0.9 {
	global:
		bpf_enable_stats;
		bpf_iter_create;
		bpf_link_get_fd_by_id;
		bpf_link_get_next_id;
		bpf_program__attach_iter;
		bpf_program__attach_netns;
		perf_buffer__consume;
		ring_buffer__add;
		ring_buffer__consume;
		ring_buffer__free;
		ring_buffer__new;
		ring_buffer__poll;
} LIBBPF_0.0.8;

LIBBPF_0.1.0 {
	global:
		bpf_link__detach;
		bpf_link_detach;
		bpf_map__ifindex;
		bpf_map__key_size;
		bpf_map__map_flags;
		bpf_map__max_entries;
		bpf_map__numa_node;
		bpf_map__set_key_size;
		bpf_map__set_map_flags;
		bpf_map__set_max_entries;
		bpf_map__set_numa_node;
		bpf_map__set_type;
		bpf_map__set_value_size;
		bpf_map__type;
		bpf_map__value_size;
		bpf_program__attach_xdp;
		bpf_program__autoload;
		bpf_program__is_sk_lookup;
		bpf_program__set_autoload;
		bpf_program__set_sk_lookup;
		btf__parse;
		btf__parse_raw;
<<<<<<< HEAD
		btf__set_fd;
=======
		btf__pointer_size;
		btf__set_fd;
		btf__set_pointer_size;
>>>>>>> d012a719
} LIBBPF_0.0.9;<|MERGE_RESOLUTION|>--- conflicted
+++ resolved
@@ -295,11 +295,7 @@
 		bpf_program__set_sk_lookup;
 		btf__parse;
 		btf__parse_raw;
-<<<<<<< HEAD
-		btf__set_fd;
-=======
 		btf__pointer_size;
 		btf__set_fd;
 		btf__set_pointer_size;
->>>>>>> d012a719
 } LIBBPF_0.0.9;